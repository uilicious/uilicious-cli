--- conflicted
+++ resolved
@@ -1,10 +1,6 @@
 {
 	"name": "uilicious-cli",
-<<<<<<< HEAD
-	"version": "3.1.2",
-=======
 	"version": "3.3.0",
->>>>>>> 65503f0a
 	"description": "Uilicious CLI toolchain",
 	"main": "uilicious-cli.js",
 	"keywords": [
