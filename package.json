--- conflicted
+++ resolved
@@ -1,36 +1,4 @@
 {
-<<<<<<< HEAD
-  "name": "uilicious-cli",
-  "version": "1.6.6",
-  "description": "Uilicious CLI toolchain",
-  "main": "uilicious-cli.js",
-  "scripts": {
-    "test": "echo \"Error: no test specified\" && exit 1"
-  },
-  "keywords": [
-    "Uilicious",
-    "CLI"
-  ],
-  "author": "Uilicious Private Limited",
-  "license": "UNLICENSED",
-  "bin": {
-    "uilicious-cli": "./uilicious-cli.js"
-  },
-  "dependencies": {
-    "chalk": "=2.4.1",
-    "commander": "=2.15.1",
-    "figlet": "=1.2.0",
-    "form-data": "=2.3.2",
-    "mkdirp": "=0.5.1",
-    "ngrok": "=3.0.1",
-    "relaxed-json": "=1.0.1",
-    "request": "=2.87.0",
-    "request-promise": "=4.2.2"
-  },
-  "devDependencies": {
-    "chai": "=4.1.2"
-  }
-=======
 	"name": "uilicious-go-cli",
 	"version": "2.0.0",
 	"description": "Uilicious CLI Go distribution",
@@ -43,5 +11,4 @@
 		"uilicious-go-cli": "./uilicious-cli.js"
 	},
 	"dependencies": {}
->>>>>>> 50df4669
 }