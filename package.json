--- conflicted
+++ resolved
@@ -1,10 +1,6 @@
 {
 	"name": "uilicious-cli",
-<<<<<<< HEAD
-	"version": "2.9.1",
-=======
 	"version": "3.0.1",
->>>>>>> c9a11c66
 	"description": "Uilicious CLI toolchain",
 	"main": "uilicious-cli.js",
 	"//": [
