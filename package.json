--- conflicted
+++ resolved
@@ -1,10 +1,6 @@
 {
 	"name": "uilicious-cli",
-<<<<<<< HEAD
-	"version": "2.2.3",
-=======
 	"version": "2.2.5",
->>>>>>> bee523de
 	"description": "Uilicious CLI toolchain",
 	"main": "uilicious-cli.js",
 	"//": [
