--- conflicted
+++ resolved
@@ -472,18 +472,6 @@
 // 		});
 // 	});
 // }
-<<<<<<< HEAD
-=======
-function exportFolderHelper(projName, folderName, options) {
-	ProjectCRUD.projectID(projName, function(projID) {
-		folderCRUD.nodeID(projID, folderName, function(folderID) {
-			getDirectoryMapByID(projID, folderID, function(rootDirMap) {
-				exportDirectoryNodeToDirectoryPath(projID, rootDirMap, options.directory);
-			});
-		});
-	});
-}
->>>>>>> e191116e
 
 
 
