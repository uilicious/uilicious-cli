--- conflicted
+++ resolved
@@ -538,7 +538,6 @@
 		.description('Delete a project.')
 		.action(ProjectCRUD.deleteProjectHelper);
 
-<<<<<<< HEAD
 	// -----------------------------
     // 	Commands for Test CRUD
     // -----------------------------
@@ -610,11 +609,10 @@
 			}
 		});
 
-=======
+
 		//----------------------------
 		// Folder Commands
 		//----------------------------
->>>>>>> b9822b45
 
 	// Create Folder
 	program
