--- conflicted
+++ resolved
@@ -68,26 +68,6 @@
 	);
 }
 
-<<<<<<< HEAD
-// // List all the folders
-// // silently terminates , with an error message if no project is present
-// function folders(projectId, callback) {
-// 	return new Promise(function(good,bad) {
-// 		folderList(projectId, function(list) {
-// 			if(list != null) {
-// 				for(let i = 0; i < list.length; i++) {
-// 					let item = list[i];
-// 					console.log(" * " + item.name);
-// 				}
-// 				console.log("");
-// 			} else {
-// 				console.error("ERROR: No folder is present.");
-// 				process.exit(1);
-// 			}
-// 		});
-// 	}).then(callback);
-// }
-=======
 /// List all projects,
 /// silently terminates, with an error message if no project present
 function projects(callback) {
@@ -124,7 +104,6 @@
 		});
 	}).then(callback);
 }
->>>>>>> dad736c2
 
 /// Check for duplicate Test name
 /// @param	Project ID
@@ -442,60 +421,6 @@
 //	Main Functions
 //------------------------------------------------------------------------------
 
-<<<<<<< HEAD
-// /// Returns the folder ID (if found), given the project ID AND folder webPath
-// /// Also can be used to return node ID for folder
-// ///
-// /// @param  Project ID
-// /// @param  Folder Name
-// /// @param  [Optional] Callback to return result
-// ///
-// /// @return  Promise object, for result
-// function folderID(projID, folderPath, callback) {
-// 	return new Promise(function(good, bad) {
-// 		APIUtils.webstudioJsonRequest(
-// 			"GET",
-// 			"/api/studio/v1/projects/" + projID + "/workspace/folders",
-// 			{ path : folderPath },
-// 			function(res) {
-// 				// Prevent
-// 				if (res.length > 1) {
-// 					console.error("ERROR: Multiple folders named '" + folderPath + "' found.\nPlease give the correct name!\n");
-// 					process.exit(1);
-// 				} else {
-// 					let id = res[0].id;
-// 					good(parseInt(id));
-// 					return;
-// 				}
-// 				console.error("ERROR: Unable to find folder: '" + folderPath + "'\n");
-// 				process.exit(1);
-// 			}
-// 		);
-// 	}).then(callback);
-// }
-
-// /// Returns the node ID (if found) , given the project ID and folderName
-// ///@param projectID
-// ///@param folderName
-// ///@param [optional] callback to return the result
-// ///
-// /// return promise object , for result
-// function nodeID(projectId, folderName, callback) {
-// 	return new Promise(function(good, bad) {
-// 		folderList(projectId, function(list) {
-// 			for(let i = 0; i<list.length; ++i) {
-// 				let item = list[i];
-// 				if(item.name == folderName) {
-// 					good(parseInt(item.id));
-// 					return;
-// 				}
-// 			}
-// 			console.error("ERROR: This folder <" + folderName + "> does not exist!");
-// 			process.exit(1);
-// 		});
-// 	}).then(callback);
-// }
-=======
 /// Fetch the project ID for a project,
 /// silently terminates, with an error message if it fails
 ///
@@ -519,7 +444,6 @@
 	}).then(callback);
 }
 
->>>>>>> dad736c2
 
 /// Returns the test ID (if found), given the project ID AND test webPath
 /// Also can be used to return node ID for test
