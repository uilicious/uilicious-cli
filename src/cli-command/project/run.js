//---------------------------------------------------
//
//  Dependencies
//
//---------------------------------------------------

const sleep              = require('sleep-promise')
const Hjson              = require('hjson');
const fse                = require("fs-extra")

const OutputHandler      = require("../../OutputHandler")
const FormatShift        = require("../../util/FormatShift")
const SpaceAndProjectApi = require("../../api/SpaceAndProjectApi")

//---------------------------------------------------
//
//  Utility functions
//
//---------------------------------------------------

/**
 * Right pad with spaces, and no js dependencies
 * 
 * @param {String}  message to pad
 * @param {Integer} size to pad until (default 24)
 */
function rightPadSpaces(msg, size=24) {
	while(msg.length < size) {
		msg += " ";
	}
	return msg;
}

// Table width setting (if needed)
let outputTableWidth = [4, 7, 6, -1];

// Output indexing
let cliOutputIndex = 1;

/**
 * Given the step object, format it for output into LoggerWithLevels
 * 
 * @param {Object} step object to format
 * @return {Object} normalized step object, for final JSON output
 */
function formatAndOutputStepObject(step) {

	// Lets process only completed steps (no pending steps)
	let stepIndex = cliOutputIndex;
	cliOutputIndex++;

	let stepStatus = step.status
	let stepDesc = step.description
	let stepTimeTaken = step.time

	// Check for fetch mode
	let stepMode = step.mode;
	let status = (stepMode == "fetch")?"info":stepStatus;
	
	// Lets log the step for standard mode
	if( stepMode == "fetch" ) {
		OutputHandler.standard(rightPadSpaces(`[Step ${stepIndex} - info]: `)+`${stepDesc} - ${stepTimeTaken}s`)
	} else if( stepStatus == "failure" ) {
		OutputHandler.standardRed(rightPadSpaces(`[Step ${stepIndex} - ${stepStatus}]: `)+`${stepDesc} - ${stepTimeTaken}s`)
	} else {
		OutputHandler.standard(rightPadSpaces(`[Step ${stepIndex} - ${stepStatus}]: `)+`${stepDesc} - ${stepTimeTaken}s`)
	}

	// Lets log for table mode
	OutputHandler.tableRow([stepIndex, status, stepTimeTaken, stepDesc], outputTableWidth)

	// Lets cleanup the object for output
	return {
		index: stepIndex,
		status: status,
		description: stepDesc,
		time: stepTimeTaken
	};
}

//---------------------------------------------------
//
//  Run Class Controller
//
//---------------------------------------------------

/**
 * TestRunnerSession class, this was designed to only be executed within
 * the "run" command, and faclitate the overall command maintainance
 * 
 * This class is **NOT** designed for usage outside of this file/use case.
 */
class TestRunnerSession {

	/**
	 * Empty constructor
	 */
	constructor() {
		// The constructor itself does nothing, use the `initialSetup` command instead
	}

	//--------------------------------------------
	// Initial class setup / run steps
	//--------------------------------------------

	/**
	 * Initalize the TestRunnerSession with the provided CLI variables 
	 * 
	 * Handles the bulk of the initial processing of args
	 * 
	 * @param {Object} argv 
	 * @param {Object} context 
	 */
	async S01_initialSetup(argv, context) {

		// Get the basic values
		//---------------------------------------------------------------

		// Get the webstudio / snippet URL
		let assumeOnPremise = false
		if( !(
			argv.apiHost.indexOf("https://api.uilicious.com/v3.0") >= 0 || 
			argv.apiHost.indexOf("https://api.uilicious-dev.com/v3.0") >= 0
		) ) {
			assumeOnPremise = true;
		}

		// The webhost / snipper URL (if not on premise)
		let webstudioURL      = null;
		let privateSnippetURL = null;

		// Fetching, after on premise check
		if( !assumeOnPremise ) {
			webstudioURL      = await SpaceAndProjectApi.getWebstudioURL(argv.apiHost);
			privateSnippetURL = await SpaceAndProjectApi.getPrivateSnippetURLPath(argv.apiHost);
		} else {
			// Best guess the webstudio URL
			webstudioURL = argv.apiHost.split("/api/")[0]+"/webstudio"
		}

		// Get the full project listing (after login)
		let projectObj = await SpaceAndProjectApi.findProject(argv.project);
		let projectID = projectObj._oid;

		// Script path and browser settings
		let scriptPath = argv["script-path"];
		let browser = argv.browser || "chrome";
		let width   = argv.width   || 1280;
		let height  = argv.height  || 960;
		let region  = argv.region  || "default";
		let dataSet = argv.dataset || argv.dataSet;
		let disableSystemErrorRetry = !!argv.disableSystemErrorRetry;

		// Project start timeout in minutes
		let startTimeout = Math.max(argv.startTimeout || argv["start-timeout"] || 15, 0);

		// Test start timeout handling - in seconds
		let startTimeout_sec = startTimeout * 60; 
		let startTimeout_ms = startTimeout_sec * 1000; 

		// Normalized scriptPath (with .test.js)
		let normalizedScriptPath = scriptPath;
		if(!normalizedScriptPath.endsWith(".test.js")) {
			normalizedScriptPath = scriptPath+".test.js"
		}
		if( normalizedScriptPath.startsWith("/") ) {
			normalizedScriptPath.substring(1)
		}

		// URI encode special characters like "/" to "%2F"
		let uriEncodedScriptPath = encodeURIComponent(normalizedScriptPath)

		// Process the dataSet / dataObject
		//---------------------------------------------------------------

		// Obtain the datasetID if the param is passed
		let dataSetID = null;
		if(dataSet != null) {
			dataSetID = await SpaceAndProjectApi.getEnvironmentIDViaName(projectID, dataSet);
			if( dataSetID == null || dataSetID == "" ) {
				throw `Invalid Data Set Name (does not exist?) : ${dataSet}`
			}
			OutputHandler.debug(`> DataSet ID: ${dataSetID}`)
		}

		// dataObject
		let dataObject = argv["dataObject"];
		let secretObject = argv["secretObject"];

		// Map all the comptued variables
		//---------------------------------------------------------------

		this.assumeOnPremise   = assumeOnPremise;
		this.webstudioURL      = webstudioURL;
		this.privateSnippetURL = privateSnippetURL;
		this.projectObj        = projectObj;
		this.projectID         = projectID;
		this.scriptPath        = scriptPath;
		this.browser           = browser;
		this.width             = width;
		this.height            = height;
		this.region            = region;
		this.dataSet           = dataSet;
		this.startTimeout      = startTimeout;
		this.startTimeout_sec  = startTimeout_sec;
		this.startTimeout_ms   = startTimeout_ms;
		this.dataSetID         = dataSetID;
		this.dataObject        = dataObject;
		this.secretObject      = secretObject;

		this.normalizedScriptPath    = normalizedScriptPath;
		this.uriEncodedScriptPath    = uriEncodedScriptPath;
		this.disableSystemErrorRetry = disableSystemErrorRetry;

		// Initialize the internal startTimeoutLoggedFlag 
		this.startTimeoutLoggedFlag = false;

		// Return itself
		return this;
	}

	/**
	 * Output to stdout the test run parameters if applicable
	 */
	async S02_outputSetupParams() {
		// Log project name + id
		OutputHandler.standardGreen([
			`> Project Name: ${this.projectObj.name}`,
			`> Project ID:   ${this.projectObj._oid}`,
			`> Browser:      ${this.browser}`,
			`> Region:       ${this.region}`,
			`> Resolution:   ${this.width}x${this.height}`,
			`> Script Path:  ${this.normalizedScriptPath}`,
		].join("\n"))

		// Log the data set if its present
		if( this.dataSet != null ) {
			OutputHandler.standardGreen(
				`> Data Set:     ${this.dataSet}`
			)
		}
		OutputHandler.standardGreen(">")
	}

	//--------------------------------------------
	// Internal Steps
	//--------------------------------------------

	/**
	 * Validate the current script pathing - throws error on error
	 */
	async validateScriptPath() {
		let fileList = await SpaceAndProjectApi.getProjectFileList(this.projectObj._oid);
		if( fileList.indexOf( this.normalizedScriptPath ) < 0 ) {
			OutputHandler.fatalError(`Invalid Script Path (does not exist?) : ${this.normalizedScriptPath}`);
			process.exit(15);
		}
		return true;
	}
	
	/**
	 * Attempts to perform a test run
	 * and returns the test run ID
	 * 
	 * Fails hard, and exits if no concurrency is subscribed in the account
	 */
	async attemptTestRunStart() {

		// Get concurrency first
		// And log it if its currently exceeded
		let concurrency = await SpaceAndProjectApi.getProjectConcurrency( this.projectID );

		// Plan is not allowed to run test : Fail now - HARD !
		if( concurrency.total === 0 ) {
			OutputHandler.fatalError(`No concurrency avaliable (total=0) - please update your settings / concurrency plan`);
			process.exit(16)
		}

		// Safety net, due to the possibility of file renaming race condition: validate script path
		// also terminate quickly tests, with invalid filepaths
		await this.validateScriptPath()

		// Skip, as concurrency is not sufficent (existing test runs)
		if( concurrency.avaliable <= 0 ) {
			OutputHandler.standard(`> Maximum test concurrency exceeded (${concurrency.running}/${concurrency.total}) ... `)
			if( this.startTimeoutLoggedFlag != true ) {
				OutputHandler.standard(`> Start Timeout : ${this.startTimeout} minutes - CLI will automatically retry till timeout`)
				this.startTimeoutLoggedFlag = true;
			}
			return null;
		}

		// Attempt to start the project - and log the error
		try {
			// Start the test
			let result = await SpaceAndProjectApi.startProjectTest(
				this.projectID, 
				this.normalizedScriptPath, 
				{  
					browser:    this.browser,
					width:      this.width,
					height:     this.height,
					region:     this.region,
					dataSetID:  this.dataSetID,
					data:       this.dataObject,
					secretData: this.secretObject
				}
			);

			// Lets get the testRunID if valid
			let testRunIDs = result.testRunIDs;
			if( testRunIDs == null || testRunIDs.length <= 0 ) {
				throw `Missing testRunID in response`;
			}

			// Get the test run ID
			let testRunID = testRunIDs[0];

			// Reset and initialize the internal testID, and printed steps output status
			this.testID = testRunID;
			this.processedTestRunSteps = [];
			this.jsonOutputObj = {
				testID: this.testID,
				status: "unknown",
				steps: this.processedTestRunSteps
			}

			// Return the testID
			return testRunIDs[0];
		} catch(err) {
			// Get the error object where applicable
			let errObj = err.ERROR || err.error || err;
			// Unwrap any error message / code
			let errOut = errObj.message || errObj.code || errObj;

			// Get the error code
			let errCode = errObj.code;
			if( errCode == "FEATURE_DISABLED" ) {
				OutputHandler.fatalError(`${errOut}`);
				process.exit(16);
			}

			// Output the error
			OutputHandler.standard(`> Error starting test - CLI will retry due to start error : ${errOut}`)
			if( !this.startTimeoutLoggedFlag ) {
				OutputHandler.standard(`> Start Timeout : ${this.startTimeout} minutes - CLI will automatically retry till timeout`)
				this.startTimeoutLoggedFlag = true;
			}
		}

		// Returns nothing (no valid testID)
		return null;
	}

	/**
	 * Fetches and process the current test run status
	 * 
	 * Returns if a valid status if its returned, null if no valid status is reached.
	 * Logs the test steps output as it happens
	 */
	async fetchAndOutputTestRunStatus() {
		
		// Get the persistent data
		//----------------------------

		// Variable initialization safety
		if(
			this.testID == null || 
			this.processedTestRunSteps == null ||
			this.jsonOutputObj == null
		) {
			throw "Unable to fetch and output test run status : testID is not set"
		}

		// The persistent data objects
		let processedTestRunSteps = this.processedTestRunSteps;
		let jsonOutputObj = this.jsonOutputObj;

		// Get the test response
		//----------------------------

		// Get the test response
		let testResponse = await SpaceAndProjectApi.getTestRunResult(this.testID);

		// Unwrap the data - where possible
		let testRunResult = testResponse.result
		// Check and skip result object, return null
		if( testRunResult == null ) {
			return null
		}

		// Get the test steps
		let testRunSteps = testRunResult.steps

		// Remember where to print out the steps after each loop
		let startFromIndex = 0;
		if (processedTestRunSteps.length === 0) {
			startFromIndex = 0
		} else {
			startFromIndex = processedTestRunSteps.length
		}
	
		// Printing out all the result from the startFromIndex
		for (let index = startFromIndex; index < testRunSteps.length; index++) {
			// Get the test run step
			let step = testRunSteps[index]
			if (
				step.status === "success" || 
				step.status === "error" || 
				step.status === "failure" || 
				step.status === "terminated" || 
				step.status === "system_error" 
			) {
				// Lets log the output, and pushed it into the processed step list
				processedTestRunSteps.push(formatAndOutputStepObject(step));
			} else {
				// Minor additional delay for "pending" steps
				if( index <= 5 ) {
					// For first 5 steps, lets, reduce the the "wait" between steps
					// await sleep(100+Math.random()*50)
					await sleep(10)
				} else {
					// 1s awaits min
					await sleep(1000+Math.random()*150)
				}
			}

			// Minimum 10 ms delay between step - makes outputs more readable
			// bottle neck would have been in the test steps anyway
			await sleep(10);
		}

		// Lets see if test is fully completed
		// if so return and break the loop
		let testRunStatus = testRunResult.status
		if (
			testRunStatus === "success" || 
			testRunStatus === "error" || 
			testRunStatus === "failure" || 
			testRunStatus === "terminated" || 
			testRunStatus === "system_error" 
		) {
			// Update the JSON object
			jsonOutputObj.status = testRunStatus;
			jsonOutputObj.steps = processedTestRunSteps;

			// Return test status
			return testRunStatus
		}

		// Pending status
		if(
			testRunStatus === "init" ||
			testRunStatus === "created" ||
			testRunStatus === "pending"
		) {
			// No final status, return nothing
			return null
		}

		// Unknown / Invalid status
		OutputHandler.standardRed(`> Unexpected test status (will treat it as system_error) : ${testRunStatus}`)
		return "system_error"
	}

	//--------------------------------------------
	// Core Test Running Loop
	//--------------------------------------------

	/**
	 * Kicks off the really long core test run loop
	 * Which will start, and retry the various test runs when needed
	 * While fetching the various result status
	 * 
	 * Returns when test is finish
	 */
	async S50_coreTestRunLoop() {

		// Get the initial start time / timeout time
		// Note this is resetted in event of system errors
		let startTimeMS = Date.now();
		let startTimeoutTimeMS = startTimeMS + this.startTimeout*this.startTimeout_ms;

		// save the start time
		this._startTimeMS = startTimeMS;

		// The final test result status
		let finalTestStatus = null;

		// The actual testID
		let testID = null;

		// Max startRetries - this is acrossed ALL test starts
		// including system_error resets.
		//
		// This is approximately 2 hours  
		// excluding any test run time
		let maxTestStarts = 130;

		// Successful test start
		let successfulTestStarts = 0;

		// ------------------------------
		// Lets start the core loop !!!
		// ------------------------------
		for(let t=0; t<maxTestStarts; ++t) {
			
			// Check for test start timeout
			// if reached - performs a hard exit
			if( t > 0 && Date.now() >= startTimeoutTimeMS ) {
				OutputHandler.fatalError(`Failed to start test - Exceeded Start Timeout : ${startTimeout} minutes`);
				process.exit(18);
			}

			// Check for too many test starts
			// abort accordingly
			if( successfulTestStarts > 5 ) {
				OutputHandler.fatalError(`Aborting - ${successfulTestStarts} tests were executed with system errors, please contact uilicious support`);
				process.exit(18);
			}

			// Lets try to start, and get the test ID
			testID = await this.attemptTestRunStart();

			// Great test started? - lets process it
			//---------------------------------------------------------------
			if( testID != null ) {
				// Increment the valid starts
				++successfulTestStarts;

				// Assume the test start time, and handle its loop timeout
				let testRunStartTimeMS = Date.now()
				let testRunTimeoutMS   = testRunStartTimeMS + (60+5) * 60 * 1000;

				// Ouput the testRunID header (if needed)
				OutputHandler.standardGreen([
					`> Test Run ID:  ${testID}`,
				].join("\n"))
				OutputHandler.standardGreen("----------------------------------------")

				// lets poll for its result
				while( Date.now() < testRunTimeoutMS ) {
					// Get the status (if possible)
					finalTestStatus = await this.fetchAndOutputTestRunStatus();
	
					// If status is system error - break and retry
					if( finalTestStatus == "system_error" ) {

						// Check if SYSTEM_ERROR retries are disabled
						// if so performs a hard abort
						if( this.disableSystemErrorRetry ) {
							OutputHandler.fatalError(`Aborting - ${successfulTestStarts} tests were executed with system errors, with --disableSystemErrorRetry`);
							process.exit(18);
						}

						// Handle the SYSTEM_ERROR, and restarts
						OutputHandler.standard("> ----------------------------------------------------------------")
						OutputHandler.standard(`> !!! Test faced a SYSTEM_ERROR`)
						OutputHandler.standard(`>     CLI will restart and retry the test automatically`)
						OutputHandler.standard("> ----------------------------------------------------------------")
						this.startTimeoutLoggedFlag = false;

						// Break the result fetch polling
						break;
					}

					// If status is anything else - lets end the test accordingly
					// Break on valid status
					if( finalTestStatus != null ) {
						break;
					}
				}
			}

			// Was there a finalTestStatus - lets return it
			//---------------------------------------------------------------
			if( finalTestStatus != null ) {
				this.finalTestStatus = finalTestStatus;
				return finalTestStatus;
			}

			// Aww snap - either test failed to start, or a system error occured
			// we need to loop with a slight delay
			//---------------------------------------------------------------

			// Does a minimum of 10 seconds wait
			// To a maximum of 60 seconds + 100 ms jitter wait
			await sleep(
				(Math.min(t, 6))*10*1000 + Math.random()*100
			)
		}
	}

	//--------------------------------------------
	// Final Test Result Handling
	//--------------------------------------------

	/**
	 * Output the final result in various formats
	 * And TERMINATES the cli
	 */
	async S91_finalTestResultOutput() {
		
		// Prepare the final result msg
		let resultMsg = [
			"----------------------------------------",
			">",
			`> Test result: ${this.finalTestStatus}`,
			">"
		];

		// Get the test time taken (from CLI point of view)
		let startTimeMS = this._startTimeMS;
		let timeTakenMS = Date.now() - this._startTimeMS;

		// Inject the various URL links
		if( !this.assumeOnPremise ) {
			// Into the result message
			resultMsg.push(`> See full results at   : ${this.webstudioURL}/project/${this.projectID}/editor/${this.uriEncodedScriptPath}?testRunId=${this.testID}`)
			resultMsg.push(`> See result snippet at : ${this.privateSnippetURL}${this.testID}`)
			resultMsg.push(">")

			// Or json
			this.jsonOutputObj.webstudioURL = `${this.webstudioURL}/project/${this.projectID}/editor/${this.uriEncodedScriptPath}?testRunId=${this.testID}`;
			this.jsonOutputObj.snippetURL = `${this.privateSnippetURL}${this.testID}`;
		} else {
			
			// This is the on-premise version !!!

			// Into the result message
			resultMsg.push(`> See full results at   : ${this.webstudioURL}/project/${this.projectID}/editor/${this.uriEncodedScriptPath}?testRunId=${this.testID}`)
			resultMsg.push(">")

			// Or json
			this.jsonOutputObj.webstudioURL = `${this.webstudioURL}/project/${this.projectID}/editor/${this.uriEncodedScriptPath}?testRunId=${this.testID}`;
		}

		// Lets add in the CLI debugging information
		this.jsonOutputObj._cli = this.jsonOutputObj._cli || {};
		this.jsonOutputObj._cli.testTimeTaken_ms = timeTakenMS;

		// Handle JSON output
		OutputHandler.json( this.jsonOutputObj )

		// Output final command status, and exit
		if( this.finalTestStatus == "success" ) {
			OutputHandler.standardGreen( resultMsg.join("\n") )
			process.exit(0)
		} else {
			OutputHandler.standardRed( resultMsg.join("\n") )
			process.exit(14)
		}
	}

	//--------------------------------------------
	// interruption Handling
	//--------------------------------------------

	/**
	 * Custom handler for SIGINT - note that this is not guranteed
	 */
	async handle_interrupt() {
		// Handle repeat interrupt
		if( this._interrupted ) {
			OutputHandler.standardRed(' [HALT] Repeated Interrupt detected, exiting now (test termination is not guranteed)');
			process.exit(2);
		}

		// Flag the interrupt
		this._interrupted = true;

		// First time interrupt
		OutputHandler.standardRed(' [HALT] Interrupt detected, performing process cleanup');
		OutputHandler.standardRed(`Current Test ID : ${this.testID} - Current Test Status : ${this.finalTestStatus}`);
		if( this.finalTestStatus == null && this.testID != null ) {
			OutputHandler.standardRed(`Terminating test ...`);
			await SpaceAndProjectApi.stopRunningTest(this.testID);
		} else {
			OutputHandler.standardRed(`Skipping test termination sequence - missing a valid test ID (test termination is not guranteed)`);
		}
		process.exit(2);
	}
}



//---------------------------------------------------
//
//  Command Definition
//
//---------------------------------------------------

module.exports = {
	
	flags: "run <project> <script-path>",
	desc: "Run a test file in a given project",
	
	paramsDesc: ["Unique project ID or Name", "Script path, relative to project folder"],
	
	setup: (cmd) => {
		cmd.string("--browser <browser>", {
			description: "[default: 'chrome']  chrome, firefox, edge, safari, ie11"
		});
		cmd.number("--width   <width>", {
			description: "[default: 1280]      Browser width to use (in px)"
		});
		cmd.number("--height  <height>", {
			description: "[default: 960]       Browser height to use (in px)"
		});
<<<<<<< HEAD
		cmd.string("--region  <region-name>", {
			description: "[default: 'default'] Browser region to use (chrome, firefox, edgechromium only)"
		});
=======

>>>>>>> d5a7262f
		cmd.string("--dataset <set-name>", {
			hidden: true,
			description: "Dataset to use, belonging to your account and project"
		});
		cmd.string("--dataSet <set-name>", {
			description: "Dataset to use, belonging to your account and project"
		});

		cmd.string("--dataObject <json-string>", {
			description: "Dataset to use, passed as a JSON object string"
		});
		cmd.file("--dataFile <file-path>", {
			description: "Dataset to use, passed as a JSON file"
		});

		cmd.string("--secretObject <json-string>", {
			description: "Dataset to use, passed as a JSON object string"
		});
		cmd.file("--secretFile <file-path>", {
			description: "Dataset to use, passed as a JSON file"
		});
		
		cmd.number("--startTimeout <start-timeout>", {
			description: "[default: 15]  Max number of minutes to wait, if concurrency is fully used"
		});
		cmd.boolean("--disableSystemErrorRetry", {
			description: "Disable CLI automated retries when uilicious SYSTEM_ERROR occurs"
		});
		cmd.check((argv,context) => {

			//------------------------------------------------------------------
			//   Browser Checking
			//------------------------------------------------------------------

			// Get and normalize the browser
			let browser = argv.browser || "chrome";

			// Normalize the browser string
			browser = (browser || "chrome").toLowerCase().trim();
			browser = browser.replace(/\s/g,"");
			browser = browser.replace(/\-/g,"");

			// Validate the browser string
			let validBrowserList = [
				"chrome", 
				"firefox", 
				"edge", 
				"edgechromium",
				"edgelegacy",
				"edge2019",
				"safari", 
				"ie11"
			];
			if( validBrowserList.indexOf(browser) < 0 ) {
				OutputHandler.cliArgumentError( `Unknown Browser Selected : ${browser}\nPlease use one of the following browsers: `+validBrowserList.join(", ") )
			}

			// Browser remapping
			if( browser.startsWith("edge") ) {
				if( browser == "edge" || browser == "edgechromium" ) {
					browser = "edgechromium";
				} else {
					browser = "edge";
				}
			}

			argv.browser = browser;
			
			//------------------------------------------------------------------
			//   Region Checking
			//------------------------------------------------------------------

			// Get the current region selected
			let region = argv.region || argv["region-name"] || "default";

			// Normalize to lower case
			region = region.toLowerCase();

			// The full region list to check against
			let regionList = [
				"default",
				"unitedkingdom",
				"hongkong",
				"singapore",
				"usa-newyork",
				"usa-sanfranc",
				"canada-toronto",
				"india-bangalore",
				"netherlands-amsterdam",
				"germany-frankfurt",
				"indonesia-jarkata",
			]

			// Common aliases
			let regionAlias = {
				"netherlands": "netherlands-amsterdam",
				"amsterdam": "netherlands-amsterdam",
				"india" : "india-bangalore",
				"bangalore" : "india-bangalore",
				"canada" : "canada-toronto",
				"toronto" : "canada-toronto",
				"germany": "germany-frankfurt",
				"frankfurt": "germany-frankfurt",
				"indonesia": "indonesia-jarkata",
				"jarkata": "indonesia-jarkata",
				"usa": "usa-newyork",
				"newyork": "usa-newyork",
				"sanfranc": "usa-sanfranc"
			}

			// If region is an alias, remap it
			if( regionAlias[region] ) {
				region = regionAlias[region];
			}

			// Check if the region is in the list
			if( regionList.indexOf(region) < 0 ) {
				OutputHandler.cliArgumentError( `Unknown region selected : ${region}\nPlease use one of the following regions: `+regionList.join(", ") )
			}

			// Save back the region settings
			argv.region = region;
			
			//------------------------------------------------------------------
			//   DataSet / Object / File Checking
			//------------------------------------------------------------------

			//
			// Get the data arguments
			//
			let dataSet = argv.dataset || argv.dataSet;
			argv.dataSet = dataSet;
			let dataObject = argv.dataObject;
			let dataFile = argv.dataFile;
			let secretObject = argv.secretObject;
			let secretFile = argv.secretFile;

			//
			// Lets check for duplicate data sets
			//
			if( dataSet ) {
				if( secretObject || secretFile || dataObject || dataFile ) {
					throw `Multiple DATA sources detected 'dataSet' cannot be used with 'dataObject/dataFile/secretObject/secretFile'`
				}
			}
			if( dataFile && dataObject ) {
				throw `Multiple DATA sources detected 'dataFile' cannot be used with 'dataObject'`
			}
			if( secretFile && secretObject ) {
				throw `Multiple DATA sources detected 'secretFile' cannot be used with 'secretObject'`
			}

			//
			// Lets validate and normalize dataFile -> dataObject
			//
			let dataJsonObj = null;
			if( dataObject ) {
				try {
					// Fixing the dataObject / dataJsonObject formatting
					dataJsonObj = Hjson.parse( dataObject );
					if( dataJsonObj == null ) {
						OutputHandler.cliArgumentError( `Invalid format for dataObject (is it a valid JSON?) : ${dataObject}` )
					}

					// Looks ok, lets normalized it to dataObject
					argv.dataObject = JSON.stringify( dataJsonObj );
				} catch(e) {
					console.log(e)
					OutputHandler.cliArgumentError( `Invalid format for dataObject` )
				}
			}
			if( dataFile ) {
				if( !fse.existsSync(dataFile) ) {
					OutputHandler.cliArgumentError( `Missing dataFile : ${dataFile}` )
				}

				try {
					let fileStr = fse.readFileSync(dataFile).toString()
					if( fileStr == null || fileStr.trim().length <= 0 ) {
						OutputHandler.cliArgumentError( `Empty dataFile : ${dataFile}` )
					}

					dataJsonObj = Hjson.parse( fileStr );
					if( dataJsonObj == null ) {
						OutputHandler.cliArgumentError( `Invalid dataFile format (not a proper json object) : ${dataFile}` )
					}

					// Looks ok, lets normalized it to dataObject
					argv.dataObject = JSON.stringify( dataJsonObj );
				} catch(e) {
					console.log(e)
					OutputHandler.cliArgumentError( `Invalid format for dataFile : ${dataFile}` )
				}
			}

			//
			// Lets validate and normalize secretFile -> secretObject
			//
			let secretJsonObj = null;
			if( secretObject ) {
				try {
					// Fixing the dataObject / dataJsonObject formatting
					secretJsonObj = Hjson.parse( secretObject );
					if( secretJsonObj == null ) {
						OutputHandler.cliArgumentError( `Invalid format for secretObject (is it a valid JSON?) : [redated]` )
					}

					// Looks ok, lets normalized it to dataObject
					argv.secretObject = JSON.stringify( secretJsonObj );
				} catch(e) {
					console.log(e)
					OutputHandler.cliArgumentError( `Invalid format for secretObject` )
				}
			}
			if( secretFile ) {
				if( !fse.existsSync(secretFile) ) {
					OutputHandler.cliArgumentError( `Missing secretFile : ${secretFile}` )
				}

				try {
					let fileStr = fse.readFileSync(secretFile).toString()
					if( fileStr == null || fileStr.trim().length <= 0 ) {
						OutputHandler.cliArgumentError( `Empty secretFile : ${secretFile}` )
					}

					secretJsonObj = Hjson.parse( fileStr );
					if( secretJsonObj == null ) {
						OutputHandler.cliArgumentError( `Invalid secretFile format (not a proper json object) : ${secretFile}` )
					}

					// Looks ok, lets normalized it to secretObject
					argv.secretObject = JSON.stringify( secretJsonObj );
				} catch(e) {
					console.log(e)
					OutputHandler.cliArgumentError( `Invalid format for secretFile : ${secretFile}` )
				}
			}

			// Normalize dataObject, if secretObject is enabled
			if( argv.secretObject && argv.secretObject.length > 2 ) {
				if( argv.dataObject == null || argv.dataObject.length <= 2 ) {
					argv.dataObject = {};
				}
			}

			//
			// Validate the script path
			//
			let scriptPath = argv["script-path"]
			if( scriptPath == null || scriptPath == "" ) {
				OutputHandler.cliArgumentError( `Test runs require a valid script-path: ${scriptPath}` )
				// LoggerWithLevels.error(`ERROR - Test runs require a valid script-path: ${scriptPath}`);
				// process.exit(12)
			}
		});
	},

	// Execute the run command
	run: async (argv, context) => {
		try {
			
			// Log initial command
			//---------------------------------------------------------------

			OutputHandler.standardGreen([
				">",
				"> Login successful",
				"> Starting 'run' command",
				">"
			].join("\n"))

			// Output the table header formatting (if needed)
			OutputHandler.tableHeader(["step", "status", "time", "description"], outputTableWidth)
			
			// Lets setup the test runner class
			let testRunner = new TestRunnerSession();

			// Handle system interrupts
			// catch ctrl+c event and exit normally
			process.on('SIGINT', function () { testRunner.handle_interrupt(); });
			process.on('SIGTERM', function () { testRunner.handle_interrupt(); });

			// Perform initial setup
			await testRunner.S01_initialSetup(argv, context);

			// Run the various test run steps and output
			await testRunner.S02_outputSetupParams();
			await testRunner.S50_coreTestRunLoop();

			// Final output and termination
			await testRunner.S91_finalTestResultOutput();

		} catch(err) {
			OutputHandler.fatalError(err);
		}
	}
}<|MERGE_RESOLUTION|>--- conflicted
+++ resolved
@@ -707,13 +707,9 @@
 		cmd.number("--height  <height>", {
 			description: "[default: 960]       Browser height to use (in px)"
 		});
-<<<<<<< HEAD
 		cmd.string("--region  <region-name>", {
 			description: "[default: 'default'] Browser region to use (chrome, firefox, edgechromium only)"
 		});
-=======
-
->>>>>>> d5a7262f
 		cmd.string("--dataset <set-name>", {
 			hidden: true,
 			description: "Dataset to use, belonging to your account and project"
