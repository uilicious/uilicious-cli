#!/usr/bin/env node
'use strict';

<<<<<<< HEAD
//------------------------------------------------------------------------------------------
//
// Dependencies
//
//------------------------------------------------------------------------------------------
const fs = require('fs');
const chalk = require('chalk');
const program = require('commander');
const request = require('request');
const http = require('http');
const url = require('url');
const path = require('path');
const util = require('util');

// Chalk messages
const error_warning = chalk.bold.red;
const success_warning = chalk.bold.green;
const error = chalk.red;
const success = chalk.green;

//------------------------------------------------------------------------------------------
//
// Support polyfill
//
//------------------------------------------------------------------------------------------

// https://developer.mozilla.org/en/docs/Web/JavaScript/Reference/Global_Objects/String/endsWith
if (!String.prototype.endsWith) {
	String.prototype.endsWith = function(searchString, position) {
		var subjectString = this.toString();
		if (typeof position !== 'number' || !isFinite(position) || Math.floor(position) !== position || position > subjectString.length) {
		  position = subjectString.length;
		}
		position -= searchString.length;
		var lastIndex = subjectString.lastIndexOf(searchString, position);
		return lastIndex !== -1 && lastIndex === position;
	};
}

// https://developer.mozilla.org/en-US/docs/Web/JavaScript/Reference/Global_Objects/String/startsWith
if (!String.prototype.startsWith) {
	String.prototype.startsWith = function(searchString, position){
		position = position || 0;
		return this.substr(position, searchString.length) === searchString;
	};
}

//------------------------------------------------------------------------------------------
//
// Utility for outputing logs to both screen and file
//
//------------------------------------------------------------------------------------------

function testDate() {
	var objToday = new Date();

	var weekday = new Array('Sun', 'Mon', 'Tue', 'Wed', 'Thu', 'Fri', 'Sat');
	var dayOfWeek = weekday[objToday.getDay()];
	var localDateTime = objToday.toLocaleString();
	console.log("Executed on:\n" + dayOfWeek + ", " + localDateTime + "\n");

	// var day = objToday.getDate();
	// var month = objToday.getMonth() + 1;
	// var year = objToday.getFullYear();
	// var currentDate = dayOfWeek + ", " + day + "-" + month + "-" + year;
	// var hour = objToday.getHours() > 12 ? objToday.getHours() - 12 : (objToday.getHours() < 10 ? "0" + objToday.getHours() : objToday.getHours());
	// var minute = objToday.getMinutes() < 10 ? "0" + objToday.getMinutes() : objToday.getMinutes();
	// var seconds = objToday.getSeconds() < 10 ? "0" + objToday.getSeconds() : objToday.getSeconds();
	// var meridiem = objToday.getHours() > 11 ? "PM" : "AM";
	// var meridiem = objToday.getHours();
	// var currentTime = hour + ":" + minute + ":" + seconds + " " + meridiem;
	// console.log("Executed on:\n" + currentDate + " " + currentTime + "\n");
}

//------------------------------------------------------------------------------------------
//
// Utility for HTTP / API handling
//
//------------------------------------------------------------------------------------------

function requestErrorHandler(err) {
	console.log("FATAL ERROR >> ");
	console.log(err);
	process.exit(1);
}

/// Makes a POST or GET request, with the given form object
/// and return its JSON result in a promise
///
/// @param  "POST" or "GET" method
/// @param  FULL URL to make the request
/// @param  [OPTIONAL] Query / Form parameter to pass as an object
/// @param  [OPTIONAL] Callback parameter, to attach to promise
///
/// @return The promise object, with the attached callback
function rawRequestData(method, url, data, callback) {

	// Option / parameter parsing
	var option = {
		url : url,
		method : method
	};
	if ( method == "GET" ) {
		option.qs = data;
	} else {
		option.form = data;
	}

	// The actual API call, with promise object
	return new Promise(function(good, bad) {
		request(option, function( err, res, body ) {
			if (err) {
				throw new Error("Unexpected error for URL request : " + url + " -> " + err);
			} else {
				try {
					good(body);
				} catch(err) {
					throw new Error("Invalid data (JSON) format for URL request : " + url + " -> " + body);
				}
			}
		});
	}).then(callback);
}

/// Makes a POST or GET request, with the given form object
/// and return its JSON result in a promise
///
/// @param  Write stream to output data into
/// @param  "POST" or "GET" method
/// @param  FULL URL to make the request
/// @param  [OPTIONAL] Query / Form parameter to pass as an object
/// @param  [OPTIONAL] Callback parameter, to attach to promise
///
/// @return The promise object, returns the request object
function streamRequest(writeStream, method, url, data, callback) {
	// Option / parameter parsing
	var option = {
		url : url,
		method : method
	};
	if( method == "GET" ) {
		option.qs = data;
	} else {
		option.form = data;
	}

	// The actual API call, with promise object
	return new Promise(function(good, bad) {
		let req = request(option);
		req.pipe(writeStream)
		.on('error', function(err){
			throw new Error("Unexpected error for URL request : " + url + " -> " + err);
		})
		.on('close', function(misc) {
			good(req, misc);
		});
	}).then(callback);
}

/// Makes a GET or POST request, with the given form object
/// and return its JSON result in a promise
///
/// @param  "GET" or "POST" method
/// @param  FULL URL to make the request
/// @param  [OPTIONAL] Query / Form parameter to pass as an object
/// @param  [OPTIONAL] Callback parameter, to attach to promise
///
/// @return The promise object, with the attached callback, returns the JSON output
function jsonRequest(method, url, inData, callback) {
	// Calling rawRequest, and parsing the good result as JSON
	return new Promise(function(good, bad) {
		rawRequestData(method, url, inData).then(function(data) {
			try {
				good(JSON.parse(data));
			} catch(err) {
				console.error("---- Error trace ----");
				console.error(err);
				console.error("---- HTTP response data ----");
				console.error(data);
				console.error("---- HTTP request URL ----");
				console.error(url);
				console.error("---- HTTP request data ----");
				console.error(inData);
				console.error("---- End of error report ----");
				process.exit(1);
			}
		},bad);
	}).then(callback);
}

/// Cached full host URL
var _fullHostURL = null;

/// Does a login check, and provides the actual server URL to call API
/// silently terminates, with an error message if it fails
///
/// @return   Promise object, returning the full URL to make request to
function getFullHostURL(callback) {
	if ( _fullHostURL != null ) {
		return Promise.resolve(_fullHostURL).then(callback);
	}

	return new Promise(function(good, bad) {
		jsonRequest(
			"POST",
			"https://beta-login.uilicious.com/api/fetchHostURL",
			{
				"user" : program.user,
				"pass" : program.pass
			},
			function(res) {
				if ( res.protectedURL == null ) {
					console.error("ERROR: Unable to login - Invalid username/password");
					process.exit(1);
				} else {
					_fullHostURL = res.protectedURL;
					good(_fullHostURL);
				}
			}
		);
	}).then(callback);
}

/// Does a JSON request to web-studio instance of the client
///
/// @param  "POST" or "GET" method
/// @param  Webstudio webPath request
/// @param  [OPTIONAL] Query / Form parameter to pass as an object
/// @param  [OPTIONAL] Callback parameter, to attach to promise
///
function webstudioJsonRequest(method, webPath, params, callback) {
	return new Promise(function(good, bad) {
		getFullHostURL(function(hostURL) {
			jsonRequest(method, hostURL+webPath, params).then(good, bad);
		});
	}).then(callback);
}

/// Does a RAW request to web-studio instance of the client
///
/// @param  "POST" or "GET" method
/// @param  Webstudio webPath request
/// @param  [OPTIONAL] Query / Form parameter to pass as an object
/// @param  [OPTIONAL] Callback parameter, to attach to promise
///
function webstudioRawRequest(method, webPath, params, callback) {
	return new Promise(function(good, bad) {
		getFullHostURL(function(hostURL) {
			rawRequestData(method, hostURL+webPath, params).then(good, bad);
		});
	}).then(callback);
}

/// Makes a POST or GET request, with the given form object
/// and return its JSON result in a promise
///
/// @param  Write stream to output data into
/// @param  "POST" or "GET" method
/// @param  FULL URL to make the request
/// @param  [OPTIONAL] Query / Form parameter to pass as an object
/// @param  [OPTIONAL] Callback parameter, to attach to promise
///
/// @return The promise object, returns the request object
function webstudioStreamRequest(writeStream, method, webPath, params, callback) {
	return new Promise(function(good, bad) {
		getFullHostURL(function(hostURL) {
			streamRequest(writeStream, method, hostURL+webPath, params).then(good, bad);
		});
	}).then(callback);
}

//------------------------------------------------------------------------------------------
//
// API request handling
//
//------------------------------------------------------------------------------------------

/// Get a list of project, in the following format [ { id, title, logoUrl }]
///
/// @param  [Optional] Callback to return result, defaults to console.log
///
/// @return  Promise object, for result
function projectList(callback) {
	return webstudioJsonRequest(
		"GET",
		"/api/studio/v1/projects",
		{},
		callback
	);
}

/// Get the directory of a project
///
/// @param  [Optional] Callback to return result, defaults to console.log
///
/// @return  Promise object, for result
function directoryList(projectID, callback) {
	return new Promise(function(good, bad) {
		webstudioJsonRequest(
			"GET",
			"/api/studio/v1/projects/" + projectID + "/workspace/directory",
			{},
			function(project) {
				good(project.children);
				return;
			}
		);
	}).then(callback);
}

/// Get a list of folders
///
/// @param  [Optional] Callback to return result, defaults to console.log
///
/// @return  Promise object, for result
function folderList(projectID, callback) {
	return webstudioJsonRequest(
		"GET",
		"/api/studio/v1/projects/" + projectID + "/workspace/folders",
		{},
		callback
	);
}

/// Get a list of tests
///
/// @param  [Optional] Callback to return result, defaults to console.log
///
/// @return  Promise object, for result
function testList(projectID, callback) {
	return webstudioJsonRequest(
		"GET",
		"/api/studio/v1/projects/" + projectID + "/workspace/tests",
		{},
		callback
	);
}

/// List all projects,
/// silently terminates, with an error message if no project present
function projects(callback) {
	return new Promise(function(good, bad) {
		projectList(function(list) {
			if (list != null) {
				for (let i = 0; i < list.length; i++) {
					let item = list[i];
					console.log(" * " + item.title);
				}
				console.log("");
			} else {
				console.error("ERROR: No project present.");
				process.exit(1);
			}
		});
	}).then(callback);
}

// List all the folders
// silently terminates , with an error message if no project is present
function folders(projectId, callback) {
	return new Promise(function(good,bad) {
		folderList(projectId, function(list) {
			if(list != null) {
				for(let i = 0; i < list.length; i++) {
					let item = list[i];
					console.log(" * " + item.name);
				}
				console.log("");
			} else {
				console.error("ERROR: No folder is present.");
				process.exit(1);
			}
		});
	}).then(callback);
}

/// Check for duplicate Project name
/// @param	Project Name
function checkProject(projname, callback) {
	return new Promise(function(good, bad) {
		projectList(function(list) {
			for (let i = 0; i < list.length; i++) {
				let item = list[i];
				if (item.title == projname) {
					console.error("ERROR: This project '" + projname + "' exists.\nPlease use another name!\n");
					process.exit(1);
				}
			}
			good();
			return;
		});
	}).then(callback);
}

/// Check for duplicate Test name
/// @param	Project ID
/// @param	Test Name
function checkTest(projID, filePathname, callback) {
	return new Promise(function(good, bad) {
		let testName = path.parse(filePathname).name;
		webstudioJsonRequest(
			"GET",
			"/api/studio/v1/projects/" + projID + "/workspace/tests",
			{ name: testName },
			function (list) {
				for (let i = 0; i < list.length; i++) {
					let item = list[i];
					if (item.name == testName) {
						console.error("ERROR: This test '" + testName + "' exists.\nPlease use another name!\n");
						process.exit(1);
					}
				}
				good(testName);
				return;
			}
		);
	}).then(callback);
}

/// Check for duplicate Folder name
/// @param	Project ID
/// @param	Folder Name
function checkFolder(projID, folderName, callback) {
	return new Promise(function(good, bad) {
		folderList(projID, function(folders) {
				for (let i = 0; i < folders.length; i++) {
					let folder = folders[i];
					if (folder.name == folderName) {
						console.error(error_warning("ERROR: This folder '" + folderName + "' exists.\nPlease use another name!\n"));
						process.exit(1);
					}
				}
				good(folderName);
				return;
			});
	}).then(callback);
}

// Get script of test
// @param		Project ID
//@param		Test ID
function getScript(projectID, testID, callback) {
	return new Promise(function(good, bad) {
		webstudioRawRequest(
			"GET",
			"/api/studio/v1/projects/" + projectID + "/workspace/tests/" + testID + "/script",
			{},
			function(res) {
				good(res);
			}
		);
	}).then(callback);
}

// Export a test
// @param directory to export test
// @param test_name (name of test)
function exportTestFile(directory, test_name, file_content) {
	let filePathName = path.resolve(directory) + "/" + test_name + ".js";
	let fileName = test_name + ".js";
	fs.writeFile(filePathName, file_content, function(err) {
		if (err) {
			throw err;
		}
		console.log("File <" + fileName + "> successfully saved in " + directory);
	});
}

/// Export children(tests) of folder
///
/// @param   Project ID
/// @param   Folder ID
/// @param   local system file path, to export tests into
///
function exportTestDirectory(projID, folderID, directory, callback) {
	return new Promise(function(good, bad) {
		getDirectoryMapByID(projID, folderID, function(dirNode) {
			if( dirNode ) {
				exportDirectoryNodeToDirectoryPath(projID, dirNode, directory);
				good(true);
			} else {
				bad(false);
			}
		});
	}).then(callback);
}

/// Recursively scans the directory node, and export the folders / files when needed
///
/// @param  The directory node to use
/// @param  local directory path to export into
function exportDirectoryNodeToDirectoryPath(projID, dirNode, localDirPath) {
	if( dirNode == null ) {
		return;
	}
	if (dirNode.typeName == "FOLDER") {
		// makeSureDirectoryExists(localDirPath);
		makeFolder(dirNode.name, localDirPath);
		var nextPath = localDirPath+"/"+dirNode.name;
		let folder_children = dirNode.children;
		for (var i = 0; i < folder_children.length; i++) {
			let folder_child = folder_children[i];
			exportDirectoryNodeToDirectoryPath(projID, folder_child, nextPath);
		}
	} else if (dirNode.typeName == "TEST") {
		getScript(projID, dirNode.id, function(fileContent) {
			exportTestFile(localDirPath, dirNode.name, fileContent);
		});
	}
}

/// Does a recursive search on the parentDir object, and its children
/// For the target folderID, if not found, returns a null
///
/// @param  parentDir object, an example would be the return from "api/studio/v1/projects/:projid/workspace/directory"
/// @param  folderID to find, not folder path.
///
/// @return  The directory node, that matches the ID
function findSubDirectoryByID(parentDir, folderID) {
	if( parentDir.typeName == "FOLDER" ) {
		if( parentDir.id == folderID ) {
			// console.log(parentDir);
			return parentDir;
		}
		// childrenList (children of directory)
		var childrenList = parentDir.children;
		for (var i = 0; i < childrenList.length; i++) {
			var validatedChildNode = findSubDirectoryByID(childrenList[i], folderID);
			if (validatedChildNode != null) {
				// return folder
				return validatedChildNode;
			}
		}
	}
	return null;
}

/// Does a recursive search on the parentDir object, and its children
/// For the target folderID, if not found, returns a null
///
/// @param  parentDir object, an example would be the return from "api/studio/v1/projects/:projid/workspace/directory"
/// @param  folderID to find, not folder path.
///
/// @return  The directory node, that matches the ID
// function findSubDirectoryByPath(parentDir, fullPath) {
// 	if( parentDir.typeName == "FOLDER" ) {
// 		if( parentDir.path == fullPath ) {
// 			return parentDir;
// 		}
//
// 		var childrenList = parentDir.children;
// 		for( var i = 0; i < childrenList.length; ++i ) {
// 			var validatedChildNode = findSubDirectoryByPath( childrenList[i], fullPath );
// 			if( validatedChildNode != null ) {
// 				return validatedChildNode;
// 			}
// 		}
// 	}
// 	return null;
// }

/// Get the directory map, using the projectID and folderID
///
/// @param  projectID to export from
/// @param  folderID to export from
/// @param  callback to call with result
///
/// @return  Promise object that returns the directory map
function getDirectoryMapByID(projID, folderID, callback) {
	return new Promise(function(good, bad) {
		directoryList(projID, function(rootDirMap) {
			for (var i = 0; i < rootDirMap.length; i++) {
				let root_folder = rootDirMap[i];
				if (root_folder.id == folderID) {
					if( folderID != null ) {
						good(findSubDirectoryByID(root_folder, folderID));
					}
				}
			}
			// if( folderID != null ) {
			// 	good(findSubDirectoryByID(rootDirMap, folderID));
			// } else {
			// 	good( rootDirMap );
			// }
		});
	}).then(callback);
}

/// Get the directory map, using the projectID and folderID
///
/// @param  projectID to export from
/// @param  folderPath to export from
/// @param  callback to call with result
///
/// @return  Promise object that returns the directory map
// function getDirectoryMapByPath(projID, folderPath, callback) {
// 	return new Promise(function(good,bad) {
// 		directoryList(projID, function(rootDirMap) {
// 			if( folderPath != null ) {
// 				good(findSubDirectoryByPath(rootDirMap, folderPath));
// 			} else {
// 				good( rootDirMap );
// 			}
// 		});
// 	}).then(callback);
// }

// Get children of folder
// function getChildren(projID, folderID, directory, callback) {
// 	return new Promise(function(good, bad) {
// 		// Get children of project
// 		directoryList(projID, function(project_children) {
// 			for (var i = 0; i < project_children.length; i++) {
// 				let project_child = project_children[i];
// 				if (project_child.id == folderID) {
// 					let main_folder = project_child.children;
// 					for (var i = 0; i < main_folder.length; i++) {
// 						let child = main_folder[i];
// 						// Export test
// 						if (child.typeName == 'TEST') {
// 							// console.log(child.name);
// 							getScript(projID, child.id, function(fileContent) {
// 								exportTestFile(directory, child.name, fileContent);
// 							});
// 						}
//
// 						// Export folder
// 						if (child.typeName == 'FOLDER') {
// 							makeFolder(child.name, directory, function(new_directory) {
// 								exportTestDirectory(projID, child.id, new_directory);
// 							});
// 						}
// 					}
// 				}
// 			}
// 		});
// 	}).then(callback);
// }

// Find children if type is folder
// function findChildren(parent) {
// 	return new Promise(function(good, bad) {
// 		if (parent.children != null) {
// 			let children = parent.children;
// 			for (var i = 0; i < children.length; i++) {
// 				let child = children[i];
// 			}
// 		}
// 		return;
// 	}).then(callback);
// }

//------------------------------------------------------------------------------
//	Project Functions
//------------------------------------------------------------------------------

/// Create a new project using projectName
/// @param	Project Name
function createProject(projectName, callback) {
	return webstudioRawRequest(
		"POST",
		"/api/studio/v1/projects",
		{ title: projectName },
		callback
	);
}

/// Read a project and display its directory
// function getProj(projectID, callback) {
// 	return
// }

/// Update a project
function updateProject(projectID, newProjectName, callback) {
	return webstudioRawRequest(
		"POST",
		"/api/studio/v1/projects/" + projectID,
		{ title: newProjectName },
		callback
	);
}

/// Delete a project
/// @param	Project ID from projectID()
/// @param  [Optional] Callback to return result
function deleteProject(projectID, callback) {
	return webstudioRawRequest(
		"DELETE",
		"/api/studio/v1/projects/" + projectID,
		{},
		callback
	);
}

//------------------------------------------------------------------------------
//	Folder & Test Functions
//------------------------------------------------------------------------------

/// Create a new test under a project using the projectName
/// @param	Project ID from projectID()
function createTest(projectID, testName, callback) {
	return webstudioRawRequest(
		"POST",
		"/api/studio/v1/projects/" + projectID + "/workspace/tests/addAction",
		{
			name: testName
		},
		callback
	);
}

/// Create a new test under a folder using the folderID and projectName
/// @param	Project ID from projectID()
/// @param Node ID from the nodeID()
function createTestUnderFolder(projectID, nodeID, testName, callback) {
	return webstudioRawRequest(
		"POST",
		"/api/studio/v1/projects/" + projectID + "/workspace/tests/addAction",
		{
			name: testName,
			parentId: nodeID
		},
		callback
	);
}

/// Read a test and display its directory
function readTest(projectID, testID, callback) {
	return webstudioRawRequest(
		"GET",
		"/api/studio/v1/projects/" + projectID + "/workspace/tests/" + testID + "/script",
		{},
		callback
	);
}

/// Create a new test using projectName
/// @param	Project ID from projectID()
function importTest(projectID, testName, testContent, callback) {
	return webstudioRawRequest(
		"POST",
		"/api/studio/v1/projects/" + projectID + "/workspace/tests/addAction",
		{
			name: testName,
			script: testContent
		},
		callback
	);
}

// Create a new test by importing it under a folder in a project
//@param Project ID from projectID()
//@param nodeID from nodeID()
function importTestUnderFolder(projectID, nodeID, testName, testContent, callback) {
	return webstudioRawRequest(
		"POST",
		"/api/studio/v1/projects/" + projectID + "/workspace/tests/addAction",
		{
			name: testName,
			parentId: nodeID,
			script: testContent
		},
		callback
	);
}

/// Create a new folder using projectName
/// @param	Project ID from projectID()
function createFolder(projectID, folderName, callback) {
	return webstudioRawRequest(
		"POST",
		"/api/studio/v1/projects/" + projectID + "/workspace/folders/addAction",
		{
			name: folderName
		},
		callback
	);
}

/// Create a new folder under another folder under the project using the nodeID and the projectName
/// @param projectID
/// @param nodeID
function createFolderUnderFolder(projectID, nodeID, creatingfoldername, callback) {
	return webstudioRawRequest(
		"POST",
		"/api/studio/v1/projects/" + projectID + "/workspace/folders/addAction",
		{
			name: creatingfoldername,
			parentId: nodeID
		},
		callback
	);
}

/// Update a test/folder
/// @param	Project ID from projectID()
/// @param	Node ID from testID() or folderID()
/// @param  [Optional] Callback to return result
function updateTestFolder(projectID, nodeID, new_Name, callback) {
	return webstudioRawRequest(
		"POST",
		"/api/studio/v1/projects/" + projectID + "/workspace/nodes/" + nodeID + "/renameAction",
		{
			name: new_Name
		},
		callback
	);
}

/// Delete a test/folder
/// @param	Project ID from projectID()
/// @param	Node ID from testID() of folderID()
/// @param  [Optional] Callback to return result
function deleteTestFolder(projectID, nodeID, callback) {
	return webstudioRawRequest(
		"POST",
		"/api/studio/v1/projects/" + projectID + "/workspace/nodes/" + nodeID + "/deleteAction",
		{},
		callback
	);
}

//------------------------------------------------------------------------------
//	Main Functions
//------------------------------------------------------------------------------

/// Fetch the project ID for a project,
/// silently terminates, with an error message if it fails
///
/// @param  Project Name to fetch ID
/// @param  [Optional] Callback to return result
///
/// @return  Promise object, for result
function projectID(projectName, callback) {
	return new Promise(function(good, bad) {
		projectList(function(list) {
			for (let i=0; i<list.length; ++i) {
				let item = list[i];
				if (item.title == projectName) {
					good(parseInt(item.id));
					return;
				}
			}
			console.error("ERROR: Project Name not found: " + projectName);
			process.exit(1);
		});
	}).then(callback);
}

/// Returns the folder ID (if found), given the project ID AND folder webPath
/// Also can be used to return node ID for folder
///
/// @param  Project ID
/// @param  Folder Name
/// @param  [Optional] Callback to return result
///
/// @return  Promise object, for result
function folderID(projID, folderPath, callback) {
	return new Promise(function(good, bad) {
		webstudioJsonRequest(
			"GET",
			"/api/studio/v1/projects/" + projID + "/workspace/folders",
			{ path : folderPath },
			function(res) {
				// Prevent
				if (res.length > 1) {
					console.error("ERROR: Multiple folders named '" + folderPath + "' found.\nPlease give the correct name!\n");
					process.exit(1);
				} else {
					let id = res[0].id;
					good(parseInt(id));
					return;
				}
				console.error("ERROR: Unable to find folder: '" + folderPath + "'\n");
				process.exit(1);
			}
		);
	}).then(callback);
}

/// Returns the node ID (if found) , given the project ID and folderName
///@param projectID
///@param folderName
///@param [optional] callback to return the result
///
/// return promise object , for result
function nodeID(projectId, folderName, callback) {
	return new Promise(function(good, bad) {
		folderList(projectId, function(list) {
			for(let i = 0; i<list.length; ++i) {
				let item = list[i];
				if(item.name == folderName) {
					good(parseInt(item.id));
					return;
				}
			}
			console.error("ERROR: This folder <" + folderName + "> does not exist!");
			process.exit(1);
		});
	}).then(callback);
}

/// Returns the test ID (if found), given the project ID AND test webPath
/// Also can be used to return node ID for test
///
/// @param  Project ID
/// @param  Test Path
/// @param  [Optional] Callback to return result
///
/// @return  Promise object, for result
function testID(projID, testPath, callback) {
	return new Promise(function(good, bad) {
		webstudioJsonRequest(
			"GET",
			"/api/studio/v1/projects/" + projID + "/workspace/tests",
			{ path : testPath },
			function(res) {
				// Prevent
				if (res.length > 1) {
					console.error("ERROR: Multiple scripts named '" + testPath + "' found.\nPlease give the correct path!\n");
					process.exit(1);
				} else {
					let id = res[0].id;
					good(parseInt(id));
					return;
				}
				console.error("ERROR: Unable to find test script: '" + testPath + "'\n");
				process.exit(1);
			}
		);
	}).then(callback);
}

/// Runs a test, and returns the run GUID
///
/// @param   Project ID to use
/// @param   Test ID to use
/// @param   [optional] callback to return run GUID
///
/// @return   Promise object for result run GUID
function runTest(projID, testID, callback) {

	// Get the browser config
	let form = {};
	if (program.browser != null) {
		form.browser = program.browser;
	}
	if (program.height != null) {
		form.height = program.height;
	}
	if (program.width != null) {
		form.width = program.width;
	}

	// Return promise obj
	return new Promise(function(good, bad) {
		webstudioJsonRequest(
			"POST",
			"/api/studio/v1/projects/" + projID + "/workspace/tests/" + testID + "/runAction?cli=true",
			form,
			function(res) {
				if ( res.id != null ) {
					good(res.id);
					return;
				}
				throw new Error("Missing test run ID -> " + res.id);
			}
		);
	}).then(callback);
}

// Get result based on runTestID
function getResult(runTestID, callback) {
	return webstudioJsonRequest(
		"GET",
		"/api/v0/test/result",
		{ id : runTestID },
		callback
	);
}

// Call API every 2500ms
let pollInterval = 2500;

// Get result from API and return results
function pollForResult(runTestID, callback) {
	return new Promise(function(good, bad) {
		function actualPoll() {
			setTimeout(function() {
				getResult(runTestID, function(res) {
					processResultSteps(res.outputPath, res.steps);
					if ( res.status == 'success' || res.status == 'failure') {
						good(res);
						return;
					} else {
						actualPoll();
					}
				})
			}, pollInterval);
		}
		actualPoll();
	}).then(callback);
}

// Get result from API and return errors
function pollForError(runTestID, callback) {
	return new Promise(function(good, bad) {
		function actualPoll() {
			setTimeout(function() {
				getResult(runTestID, function(res) {
					processErrors(res.outputPath, res.steps);
					if ( res.status == 'success' || res.status == 'failure') {
						good(res);
						return;
					} else {
						actualPoll();
					}
				})
			}, pollInterval);
		}
		actualPoll();
	}).then(callback);
}

// Get result from API and return images
function pollForImg(runTestID, directory, callback) {
	return new Promise(function(good, bad) {
		function actualPoll() {
			setTimeout(function() {
				getResult(runTestID, function(res) {
					processImages(res.outputPath, res.steps, directory);
					if ( res.status == 'success' || res.status == 'failure') {
						good(res);
						return;
					} else {
						actualPoll();
					}
				})
			}, pollInterval);
		}
		actualPoll();
	}).then(callback);
}

// Cycle through every step and output those steps with 'success/failure'
function processResultSteps(remoteOutputPath, stepArr) {
	if (stepArr == null) {
		return;
	}
	for ( let idx = 0; idx < stepArr.length; idx++ ) {
		let step = stepArr[idx];
		if ( step.status == 'success' || step.status == 'failure' ) {
			outputStep(remoteOutputPath, idx, step);
		}
	}
}

// Cycle through every step and output errors
function processErrors(remoteOutputPath, stepArr) {
	for ( let idx = 0; idx < stepArr.length; idx++ ) {
		let step = stepArr[idx];
		if ( step.status == 'failure' ) {
			outputError(remoteOutputPath, idx, step);
		}
	}
}

// Cycle through every step and output images
function processImages(remoteOutputPath, stepArr, directory) {
	for ( let idx = 0; idx < stepArr.length; idx++ ) {
		let step = stepArr[idx];
		if ( step.status == 'success' || step.status == 'failure' ) {
			// outputImgPathInfo(remoteOutputPath, idx, step);
			// @TODO : Support actual file path parameter,
			// @TODO : This function should be skipped if not directory
			//         Perhaps comment on this in the output
			//         "To download the images with the CLI call, use the -d parameter"
			// @TODO : (low priority), download the image after a step completes, instead of the very end
			//         Due to the async nature of the image from the test run, this will prevent very large tests
			//         from going through a very large download phase
			downloadImg(remoteOutputPath, step.afterImg, directory);
		}
	}
}

// Return the status of each step
function formatStepOutputMsg(step) {
	return "[Step " + (step.idx+1) + " - " + step.status + "]: " + step.description + " - " + step.time.toFixed(2) + "s";
}

// Return each error
function formatErrorOutput(step) {
	return "[Step " + (step.idx+1) + " - " + step.status + "]: " + step.error.message;
}

// Return image name of each step
function formatImgOutput(step) {
	return step.afterImg;
}

// Output each step
var outputStepCache = [];
var errorCount = 0;
function outputStep(remoteOutputPath, idx, step) {
	if ( outputStepCache[idx] == null ) {
		outputStepCache[idx] = step;
		let stepMsg = formatStepOutputMsg(step);
		if ( step.status == 'success' ) {
			console.log(stepMsg);
		} else if ( step.status == 'failure' ) {
			errorCount++;
			console.error(stepMsg);
		}
	}
}

// Output each error
var outputErrorCache = [];
function outputError(remoteOutputPath, idx, step) {
	if ( outputErrorCache[idx] == null ) {
		outputErrorCache[idx] = step;
		let stepError = formatErrorOutput(step);
		if ( step.status == 'failure' ) {
			console.error(stepError);
		}
	}
}

// Output each image
var outputImgCache = [];
function outputImgPathInfo(remoteOutputPath, idx, step) {
	if (outputImgCache[idx] == null) {
		outputImgCache[idx] = step;
		let stepImg = formatImgOutput(step);
		if ( step.status == 'failure' || step.status == 'success' ) {
			console.log(remoteOutputPath+stepImg);
		}
	}
}

// Output log for test status and errors after completion
function outputStatus(errorCount) {
	// Display this log if no errors
	if (errorCount == 0) {
		console.log("Test successful: No errors.");
	}
	// Display this log if there are errors
	if (errorCount == 1) {
		console.log("Test failed with " + errorCount + " error.");
	} else if (errorCount > 1) {
		console.log("Test failed with " + errorCount + " errors.");
	}
}

/// Calls and perform the download image (if needed)
///
/// @param   Represent the server test workspace URI, with the output folder. Eg: "/workspace/:testid/output/""
/// @param   image ID and name to download. Eg: "0-goTo-endin-:img-guid.png"
/// @param   folder path to write the images into
/// @param   callback to pass the result image data to
///
/// @return  promise object to return the output data
function downloadImg(remoteOutputPath, afterImg, localremoteOutputPath, callback) {
	return webstudioStreamRequest(
		fs.createWriteStream( path.join(localremoteOutputPath, afterImg) ),
		"GET",
		remoteOutputPath + afterImg,
		{},
		callback
	);
}

// Read file contents
// @param   File Pathname
function readFileContents(file_pathname, callback) {
	return new Promise(function(good, bad) {
		let fileLocation = path.resolve(file_pathname);
		let fileContent = fs.readFileSync(fileLocation, 'utf-8');
		if (fileContent != null) {
			good(fileContent);
		} else {
			console.error("ERROR: There is nothing in this file!\n");
			process.exit(1);
		}
	}).then(callback);
}

// Import folder contents
function importFolderContents(projname, foldername, folder_pathname, callback) {
	return new Promise(function(good, bad) {
		let folderLocation = path.resolve(folder_pathname);
		let folderContents = fs.readdir(folder_pathname, function(err, files) {
			for (var i = 0; i < files.length; i++) {
				let file = files[i];
				let fileName = path.parse(file).name;
				let fileLocation = folderLocation + "/" + file;
				importTestUnderFolderHelper(projname, foldername, fileLocation);
			}
		})
	}).then(callback);
}

// Check path and return path location if valid
function checkPath(path_name, callback) {
  return new Promise(function(good, bad) {
    let pathLocation = path.resolve(path_name);
		let folderName = path.basename(path_name);
    if (!fs.existsSync(pathLocation)) {
      console.error("This path does not exist!\n");
      process.exit(1);
    } else {
      good(pathLocation);
      return;
    }
  }).then(callback);
}

// Check folder contents and return folder name if folder is not empty
function checkFolderContents(folder_pathname, callback) {
  return new Promise(function(good, bad) {
    let folderName = path.basename(folder_pathname);
    let folderContents = fs.readdir(folder_pathname, function(err, files) {
      if (err || files.length == 0) {
        console.error("This folder is empty!\n");
        process.exit(1);
      } else {
      	good(folderName);
				return;
      }
    })
  }).then(callback);
}

// Make directory to save report and images
function makeDir(directory, callback) {
	return new Promise(function(good, bad) {
		let testRun = new Date().toString();
		let testDirectory = directory + "/TestRun " + testRun;
		fs.mkdir(testDirectory, function(err) {
			if (err) {
				throw err;
				process.exit(1);
			}
		});
		good(testDirectory);
		return;
	}).then(callback);
}

// Make folder for export
function makeFolder(folderName, directory, callback) {
	return new Promise(function(good, bad) {
		let newDirectory = directory + "/" + folderName;
		fs.mkdir(newDirectory, function(err) {
			if (err === 'EEXIST') {
				console.error("ERROR: This folder <"+ folderName +"> exists.\nPlease use another directory.\n");
				process.exit(1);
			}
		});
		good(newDirectory);
		return;
	}).then(callback);
}

//------------------------------------------------------------------------------------------
//
// Core Commands
//
//------------------------------------------------------------------------------------------

// Get list of projects from account
function getAllProjects(options) {
	console.log("#------------#");
	console.log("#  Projects  #");
	console.log("#------------#");
	console.log("");

	projects(function(list) {
		console.log("");
	});
}

//------------------------------------------------------------------------------
//	Project Helper Functions
//------------------------------------------------------------------------------

// Create new project
// @param		Project Name
function createProjectHelper(projname, options) {
	checkProject(projname, function(res) {
		createProject(projname, function(res) {
			console.log(success("New project '"+projname+"' created.\n"));
		});
	});
}

// Update project using projname to get projID
// @param		Project Name
// @param		New Project Name
function updateProjectHelper(projname, new_projname, options) {
	projectID(projname, function(projID) {
		checkProject(new_projname, function(res) {
			updateProject(projID, new_projname, function(res) {
				console.log(success("Project '"+projname+"' renamed to '"+new_projname+"'\n"));
			});
		});
	});
}

// Delete project using project name
// @param		Project Name
function deleteProjectHelper(projname, options) {
	projectID(projname, function(projID) {
		deleteProject(projID, function(res) {
			console.log(error_warning("Project '"+projname+"' deleted\n"));
		});
	});
}

//------------------------------------------------------------------------------
//	Test Helper Functions
//------------------------------------------------------------------------------

// Create test script
// @param		Project Name
// @param		Test Name
function createTestHelper(projname, testname) {
	projectID(projname, function(projID) {
		checkTest(projID, testname, function(res) {
			createTest(projID, testname, function(res) {
				console.log(success("New test '" + testname + "' created under Project '" + projname + "'.\n"));
			});
		});
	});
}

// Create test script under folder
// @param		Project Name
// @param		Folder Name
// @param		Test Name
function createTestUnderFolderHelper(projname, folderName, testname) {
	projectID(projname, function(projID) {
		nodeID(projID, folderName, function (nodeId) {
			checkTest(projID, testname, function (res) {
				createTestUnderFolder(projID, nodeId, testname, function (res) {
					console.log(success("New test '" + testname + "' created.\nUnder the Folder '" + folderName + "' under the Project '" + projname));
				});
			});
		});
	});
}

// Read test script
// @param		Project Name
// @param		Test Name
function readTestHelper(projname, testname, options) {
	projectID(projname, function(projID) {
		testID(projID, testname, function(testID) {
			readTest(projID, testID, function(res) {
				console.log(res);
			});
		});
	});
}

// Update test script
// @param		Project Name
// @param		Test Name
// @param		New Test Name
function updateTestHelper(projname, testname, new_testname, options) {
	projectID(projname, function(projID) {
		testID(projID, testname, function(nodeID) {
			checkTest(projID, new_testname, function(res) {
				updateTestFolder(projID, nodeID, new_testname, function(res) {
					console.log(success("Test '"+testname+"' from Project '"+projname+"' renamed to '"+new_testname+"'\n"));
				});
			});
		});
	});
}

// Delete test script
// @param		Project Name
// @param		Test Name
function deleteTestHelper(projname, testname, options) {
	projectID(projname, function(projID) {
		testID(projID, testname, function(nodeID) {
			deleteTestFolder(projID, nodeID, function(res) {
				console.log(error_warning("Test '"+testname+"' deleted from Project '"+projname+"'\n"));
			});
		});
	});
}

// Import test script
// @param		Project Name
// @param		Test Name
// @param		File Path Name
function importTestHelper(projname, file_pathname, options) {
	readFileContents(file_pathname, function(file_content) {
		projectID(projname, function(projID) {
			checkTest(projID, file_pathname, function(testname) {
				importTest(projID, testname, file_content, function(res) {
					console.log(success("Import successful!\nNew test '"+testname+"' created in Project '"+projname+"'\n"));
				});
			});
		});
	});
}

// Import test script under a folder
// @param Project Name
// @param folder Name
// @param File Path Name
function importTestUnderFolderHelper(projname, foldername, file_pathname, options) {
	readFileContents(file_pathname, function(file_content) {
		projectID(projname, function(projID) {
			nodeID(projID, foldername, function(nodeId) {
				checkTest(projID, file_pathname, function(testname) {
					importTestUnderFolder(projID, nodeId, testname, file_content, function(res) {
						console.log(success("Import successful!\nNew test '"+testname+"' created under Folder '"+foldername+"' under Project '"+projname+"'.\n"));
					});
				});
			});
		});
	});
}

function exportTestHelper(projname, testname, options) {
	projectID(projname, function(projID) {
		testID(projID, testname, function(testID) {
			getScript(projID, testID, function(fileContent) {
				exportTestFile(options.directory, testname, fileContent);
			});
		});
	});
}

//------------------------------------------------------------------------------
//	Folder Helper Functions
//------------------------------------------------------------------------------

// Create folder
// @param		Project Name
// @param		Folder Name
function createFolderHelper(projName, folderName, options) {
	projectID(projName, function(projID) {
		checkFolder(projID, folderName, function(res) {
			createFolder(projID, folderName, function(res) {
			 	console.log(success("New folder '"+folderName+"' created in Project '"+projName+"'\n"));
			 });
		});
	});
}

// Create folder under a folder
// @param Project Name
// @param FolderName
// @param creating Folder Name
function createFolderUnderFolderHelper(projname, foldername, creatingfoldername) {
	projectID(projname, function(projID) {
		nodeID(projID, foldername, function(nodeId) {
			checkFolder(projID, creatingfoldername, function(res) {
				createFolderUnderFolder(projID, nodeId, creatingfoldername, function(res) {
					console.log(success("New folder '" + creatingfoldername + "' created under Folder '" + foldername + "' under Project '" + projname));
				});
			});
		});
	});
}

// Get folder List under the project
// @param Project Name
function getFolderListHelper(projectName, options) {
	projectID(projectName, function(projectId) {
		folders(projectId, function(list) {
			console.log(list);
		});
	});
}

// Update test script
// @param		Project Name
// @param		Test Name
// @param		New Test Name
function updateFolderHelper(projName, folderName, new_folderName, options) {
	projectID(projName, function(projID) {
		folderID(projID, folderName, function(nodeID) {
			checkFolder(projID, new_folderName, function(res) {
				updateTestFolder(projID, nodeID, new_folderName, function(res) {
					console.log(success("Folder '"+folderName+"' from Project '"+projName+"' renamed to '"+new_folderName+"'\n"));
				});
			});
		});
	});
}

// Delete folder
// @param		Project Name
// @param		Folder Name
function deleteFolderHelper(projName, folderPath, options) {
	projectID(projName, function(projID) {
		folderID(projID, folderPath, function(nodeID) {
			deleteTestFolder(projID, nodeID, function(res) {
				console.log(error_warning("Folder '"+folderPath+"' deleted from Project '"+projName+"'\n"));
			});
		});
	});
}

// Import folder and its contents
function importFolderHelper(projName, folderPath, options) {
  checkPath(folderPath, function(folder_pathname) {
		checkFolderContents(folder_pathname, function(folder_name) {
			projectID(projName, function(projID) {
				checkFolder(projID, folder_name, function(folder_name) {
					createFolder(projID, folder_name, function(res) {
						importFolderContents(projName, folder_name, folder_pathname, function(res) {
							console.log("");
						});
					});
				});
			});
		});
  });
}

//Import folder under another folder that is present in the project along with its contents
function importFolderUnderFolderHelper(projName, folderPath, folderName, options) {
	checkPath(folderPath, function(folder_pathname) {
		checkFolderContents(folder_pathname, function(folder_name) {
			projectID(projName, function(projID) {
				nodeID(projID, folderName, function(nodeId) {
					checkFolder(projID, folder_name, function(folder_name) {
						createFolderUnderFolder(projID, nodeId, folder_name, function(res) {
							importFolderContents(projName, folder_name, folder_pathname, function(res) {
								console.log("");
							});
						});
					});
				});
			});
		});
	});
}

// Export folder and its test scripts
// @todo Call api /directory to find parent's folders and tests
// function exportFolderHelper(projName, folderName, options) {
// 	projectID(projName, function(projID) {
// 		nodeID(projID, folderName, function(folderID) {
// 			makeFolder(folderName, options, function(new_directory) {
// 				exportTestDirectory(projID, folderID, new_directory);
// 			});
// 		});
// 	});
// }
function exportFolderHelper(projName, folderName, options) {
	projectID(projName, function(projID) {
		nodeID(projID, folderName, function(folderID) {
			getDirectoryMapByID(projID, folderID, function(rootDirMap) {
				exportDirectoryNodeToDirectoryPath(projID, rootDirMap, options.directory);
			});
		});
	});
}

// function exportHelper(projName, foldertestName, options) {
// 	projectID(projName, function(projID) {
// 		nodeID(projID, foldertestName, function(nodeID) {
// 			getDirectoryMapByID(projID, nodeID, function(rootDirMap) {
// 				exportDirectoryNodeToDirectoryPath(projID, rootDirMap, options.directory);
// 			});
// 		});
// 	});
// }

//------------------------------------------------------------------------------
//	Main Function to run test script
//------------------------------------------------------------------------------

// Run test script from project
function main(projname, scriptpath, options) {
	if (options.directory != null) {
		makeDir(options.directory, function(testDirectory) {
			// Test log functionality
			let testLog = testDirectory + '/log.txt';
			const logFile = fs.createWriteStream(testLog, {
			  flags: 'a'
			});
			const logStdout = process.stdout;
			console.log = function() {
				logFile.write(util.format.apply(null, arguments) + '\n');
				logStdout.write(util.format.apply(null, arguments) + '\n');
			};
			console.error = console.log;

			testDate();

			console.log("#");
			console.log("# Uilicious CLI - Runner");
			console.log("# Project Name: " + projname);
			console.log("# Script Path : " + scriptpath);
			console.log("#");

			projectID(projname, function(projID) {
				console.log("# Project ID : "+projID);
				testID(projID, scriptpath, function(scriptID) {
					console.log("# Script ID  : "+scriptID);
					runTest(projID, scriptID, function(postID) {
						console.log("# Test run ID: "+postID);
						console.log("#");
						console.log("");
						pollForResult(postID, function(finalRes) {
							console.log("");
							outputStatus(errorCount);
							pollForError(postID);
							pollForImg(postID, testDirectory);
							console.log("Test Info saved in "+testDirectory+"\n");
						});
					});
				});
			});
		});
	} else {
		testDate();

		console.log("#");
		console.log("# Uilicious CLI - Runner");
		console.log("# Project Name: " + projname);
		console.log("# Script Path : " + scriptpath);
		console.log("#");

		projectID(projname, function(projID) {
			console.log("# Project ID : "+projID);
			testID(projID, scriptpath, function(scriptID) {
				console.log("# Script ID  : "+scriptID);
				runTest(projID, scriptID, function(postID) {
					console.log("# Test run ID: "+postID);
					console.log("#");
					console.log("");
					pollForResult(postID, function(finalRes) {
						console.log("");
						outputStatus(errorCount);
						pollForError(postID);
					});
				});
			});
		});
	}
}

//-----------------------------------------------------------------------------------------
//
// Parsing & running the command line
//
//------------------------------------------------------------------------------------------

// Basic CLI parameters handling
program
	.version('1.3.12')
	.option('-u, --user <required>', 'username')
	.option('-p, --pass <required>', 'password')
	// .option('-d, --directory <optional>', 'Output directory path to use')
	.option('-b, --browser <optional>', 'browser [Chrome/Firefox]')
	.option('-w, --width <optional>', 'width of browser')
	.option('-hg, --height <optional>', 'height of browser');

//List the projects
program
	.command('list-project')
	.alias('list')
	.description('List all projects.')
	.action(getAllProjects);

// List the folders under a project
program
	.command('list-folder <projname>')
	.alias('lf')
	.description('List all folders under a project.')
	.action(getFolderListHelper);

// -----------------------------
// 	Commands for Project CRUD
// -----------------------------

// Create Project
program
	.command('create-project <projname>')
	.alias('cp')
	.description('Create a new project.')
	.action(createProjectHelper);

// Update Project
program
	.command('rename-project <projname> <new_projname>')
	.alias('rp')
	.description('Rename a project.')
	.action(updateProjectHelper);

// Delete Project
program
	.command('delete-project <projname>')
	.alias('dp')
	.description('Delete a project.')
	.action(deleteProjectHelper);

// -----------------------------
// 	Commands for Test CRUD
// -----------------------------

// Create Test
program
	.command('create-test <projName> <test_name>')
	.option('-f, --folder <folder>', 'Set the folder name.')
	.alias('ct')
	.description('Create a test.')
	.action(function(projname, test_name, options) {
		let folder_name = options.folder || null;
		if (folder_name == null) {
			createTestHelper(projname, test_name);
		} else {
			createTestUnderFolderHelper(projname, folder_name, test_name);
		}
	});

// Read Test (Get contents of Test)
program
	.command('get-test <projname> <test_name>')
	.alias('gt')
	.description('Read a test.')
	.action(readTestHelper);

// Update Test
program
	.command('rename-test <projname> <test_name> <new_testname>')
	.alias('rt')
	.description('Rename a test.')
	.action(updateTestHelper);

// Delete Test
program
	.command('delete-test <projname> <test_name>')
	.alias('dt')
	.description('Delete a test.')
	.action(deleteTestHelper);

// Import Test
program
	.command('import-test <projname> <file_pathname>')
	.option('-f, --folder <folder>', 'Set the folder path.')
	.alias('it')
	.description('Import a test.')
	.action(function(projname, file_pathname, options) {
		let folder_name = options.folder || null;
		if (folder_name == null) {
			importTestHelper(projname, file_pathname);
		} else {
			importTestUnderFolderHelper(projname, folder_name, file_pathname);
		}
	});

// Export Test
program
	.command('export-test <projname> <test_name>')
	.option('-d, --directory <directory>', 'Set the directory path.')
	.alias('et')
	.description('Export a test.')
	.action(function(projname, test_name, options) {
		let directory = options.directory || null;
		if (directory == null) {
			console.error(error_warning("The directory option is required!\nPlease use -d <directory> to set the directory path!\n"));
			process.exit(1);
		} else {
			exportTestHelper(projname, test_name, options);
		}
	});

// -----------------------------
// 	Commands for Folder CRUD
// -----------------------------

// Create Folder
program
	.command('create-folder <projname> <folder_name>')
	.option('-f, --folder <folder>', 'Set the folder name')
	.alias('cf')
	.description('Create a folder.')
	.action(function(projname, folder_name, options) {
		let folder  = options.folder || null;
		if(folder == null) {
			createFolderHelper(projname, folder_name);
		} else {
			createFolderUnderFolderHelper(projname, folder, folder_name);
		}
	});

// Update Folder
program
	.command('rename-folder <projname> <folder_name> <new_folder_name>')
	.alias('rf')
	.description('Rename a folder')
	.action(updateFolderHelper);

// Delete Folder
program
	.command('delete-folder <projname> <folder_name>')
	.alias('df')
	.description('Delete a folder.')
	.action(deleteFolderHelper);

// Import Folder
program
	.command('import-folder <projname> <folder_path>')
	.option('-f, --folder <folder>', 'Set the folder.')
	.alias('if')
	.description('Import a folder.')
	.action(function(projname, folder_path, options) {
		let foldername = options.folder || null;
		if(foldername == null) {
			importFolderHelper(projname, folder_path);
		} else {
			importFolderUnderFolderHelper(projname, folder_path, foldername);
		}
	});

// Export Folder
program
	.command('export-folder <projname> <folder_name>')
	.option('-d, --directory <directory>', 'Set the directory path.')
	.alias('ef')
	.description('Export a folder.')
	.action(function(projname, folder_name, options) {
		let directory = options.directory || null;
		if (directory == null) {
			console.error("The directory option is required!\nPlease use -d <directory> to set the directory path!\n");
			process.exit(1);
		} else {
			exportFolderHelper(projname, folder_name, options);
		}
	});

// Export file/folder
// program
// 	.command('export <projname> <foldertest_name>')
// 	.option('-d, --directory <directory>', 'Set the directory path.')
// 	.alias('e')
// 	.description('Export a folder or test.')
// 	.action(function(projname, foldertest_name, options) {
// 		let directory = options.directory || null;
// 		if (directory == null) {
// 			console.error("The directory option is required!\nPlease use -d <directory> to set the directory path!\n");
// 			process.exit(1);
// 		} else {
// 			exportHelper(projname, foldertest_name, options);
// 		}
// 	});

// -----------------------------
// 	Commands for running tests
// -----------------------------
program
	.command('run <projname> <scriptpath>')
	.option('-d, --directory <directory>', 'Set the directory path.')
	.description('Run a test from a project.')
	.action(main);

// end with parse to parse through the input.txt
program.parse(process.argv);

// If program was called with no arguments or invalid arguments, show help.
if (!program.args.length) {
	// Show help by default
	program.parse([process.argv[0], process.argv[1], '-h']);
	process.exit(0);
}
//  else {
// 	// Warn about invalid commands
// 	let validCommands = program.commands.map(function(cmd){
// 		return cmd.name;
// 	});
// 	let invalidCommands = program.args.filter(function(cmd){
// 		// If command is executed, it will be an object and not a string
// 		return (typeof cmd === 'string' && validCommands.indexOf(cmd) === -1);
// 	});
// 	if (invalidCommands.length) {
// 		console.log('\n [ERROR] - Invalid command: "%s".\n See "--help" for a list of available commands.\n', invalidCommands.join(', '));
// 	}
// }
=======
// Calls the actual app
const CLIApp = require("./src/cli-app");
CLIApp();
>>>>>>> 1f822915
<|MERGE_RESOLUTION|>--- conflicted
+++ resolved
@@ -1,1898 +1,6 @@
 #!/usr/bin/env node
 'use strict';
 
-<<<<<<< HEAD
-//------------------------------------------------------------------------------------------
-//
-// Dependencies
-//
-//------------------------------------------------------------------------------------------
-const fs = require('fs');
-const chalk = require('chalk');
-const program = require('commander');
-const request = require('request');
-const http = require('http');
-const url = require('url');
-const path = require('path');
-const util = require('util');
-
-// Chalk messages
-const error_warning = chalk.bold.red;
-const success_warning = chalk.bold.green;
-const error = chalk.red;
-const success = chalk.green;
-
-//------------------------------------------------------------------------------------------
-//
-// Support polyfill
-//
-//------------------------------------------------------------------------------------------
-
-// https://developer.mozilla.org/en/docs/Web/JavaScript/Reference/Global_Objects/String/endsWith
-if (!String.prototype.endsWith) {
-	String.prototype.endsWith = function(searchString, position) {
-		var subjectString = this.toString();
-		if (typeof position !== 'number' || !isFinite(position) || Math.floor(position) !== position || position > subjectString.length) {
-		  position = subjectString.length;
-		}
-		position -= searchString.length;
-		var lastIndex = subjectString.lastIndexOf(searchString, position);
-		return lastIndex !== -1 && lastIndex === position;
-	};
-}
-
-// https://developer.mozilla.org/en-US/docs/Web/JavaScript/Reference/Global_Objects/String/startsWith
-if (!String.prototype.startsWith) {
-	String.prototype.startsWith = function(searchString, position){
-		position = position || 0;
-		return this.substr(position, searchString.length) === searchString;
-	};
-}
-
-//------------------------------------------------------------------------------------------
-//
-// Utility for outputing logs to both screen and file
-//
-//------------------------------------------------------------------------------------------
-
-function testDate() {
-	var objToday = new Date();
-
-	var weekday = new Array('Sun', 'Mon', 'Tue', 'Wed', 'Thu', 'Fri', 'Sat');
-	var dayOfWeek = weekday[objToday.getDay()];
-	var localDateTime = objToday.toLocaleString();
-	console.log("Executed on:\n" + dayOfWeek + ", " + localDateTime + "\n");
-
-	// var day = objToday.getDate();
-	// var month = objToday.getMonth() + 1;
-	// var year = objToday.getFullYear();
-	// var currentDate = dayOfWeek + ", " + day + "-" + month + "-" + year;
-	// var hour = objToday.getHours() > 12 ? objToday.getHours() - 12 : (objToday.getHours() < 10 ? "0" + objToday.getHours() : objToday.getHours());
-	// var minute = objToday.getMinutes() < 10 ? "0" + objToday.getMinutes() : objToday.getMinutes();
-	// var seconds = objToday.getSeconds() < 10 ? "0" + objToday.getSeconds() : objToday.getSeconds();
-	// var meridiem = objToday.getHours() > 11 ? "PM" : "AM";
-	// var meridiem = objToday.getHours();
-	// var currentTime = hour + ":" + minute + ":" + seconds + " " + meridiem;
-	// console.log("Executed on:\n" + currentDate + " " + currentTime + "\n");
-}
-
-//------------------------------------------------------------------------------------------
-//
-// Utility for HTTP / API handling
-//
-//------------------------------------------------------------------------------------------
-
-function requestErrorHandler(err) {
-	console.log("FATAL ERROR >> ");
-	console.log(err);
-	process.exit(1);
-}
-
-/// Makes a POST or GET request, with the given form object
-/// and return its JSON result in a promise
-///
-/// @param  "POST" or "GET" method
-/// @param  FULL URL to make the request
-/// @param  [OPTIONAL] Query / Form parameter to pass as an object
-/// @param  [OPTIONAL] Callback parameter, to attach to promise
-///
-/// @return The promise object, with the attached callback
-function rawRequestData(method, url, data, callback) {
-
-	// Option / parameter parsing
-	var option = {
-		url : url,
-		method : method
-	};
-	if ( method == "GET" ) {
-		option.qs = data;
-	} else {
-		option.form = data;
-	}
-
-	// The actual API call, with promise object
-	return new Promise(function(good, bad) {
-		request(option, function( err, res, body ) {
-			if (err) {
-				throw new Error("Unexpected error for URL request : " + url + " -> " + err);
-			} else {
-				try {
-					good(body);
-				} catch(err) {
-					throw new Error("Invalid data (JSON) format for URL request : " + url + " -> " + body);
-				}
-			}
-		});
-	}).then(callback);
-}
-
-/// Makes a POST or GET request, with the given form object
-/// and return its JSON result in a promise
-///
-/// @param  Write stream to output data into
-/// @param  "POST" or "GET" method
-/// @param  FULL URL to make the request
-/// @param  [OPTIONAL] Query / Form parameter to pass as an object
-/// @param  [OPTIONAL] Callback parameter, to attach to promise
-///
-/// @return The promise object, returns the request object
-function streamRequest(writeStream, method, url, data, callback) {
-	// Option / parameter parsing
-	var option = {
-		url : url,
-		method : method
-	};
-	if( method == "GET" ) {
-		option.qs = data;
-	} else {
-		option.form = data;
-	}
-
-	// The actual API call, with promise object
-	return new Promise(function(good, bad) {
-		let req = request(option);
-		req.pipe(writeStream)
-		.on('error', function(err){
-			throw new Error("Unexpected error for URL request : " + url + " -> " + err);
-		})
-		.on('close', function(misc) {
-			good(req, misc);
-		});
-	}).then(callback);
-}
-
-/// Makes a GET or POST request, with the given form object
-/// and return its JSON result in a promise
-///
-/// @param  "GET" or "POST" method
-/// @param  FULL URL to make the request
-/// @param  [OPTIONAL] Query / Form parameter to pass as an object
-/// @param  [OPTIONAL] Callback parameter, to attach to promise
-///
-/// @return The promise object, with the attached callback, returns the JSON output
-function jsonRequest(method, url, inData, callback) {
-	// Calling rawRequest, and parsing the good result as JSON
-	return new Promise(function(good, bad) {
-		rawRequestData(method, url, inData).then(function(data) {
-			try {
-				good(JSON.parse(data));
-			} catch(err) {
-				console.error("---- Error trace ----");
-				console.error(err);
-				console.error("---- HTTP response data ----");
-				console.error(data);
-				console.error("---- HTTP request URL ----");
-				console.error(url);
-				console.error("---- HTTP request data ----");
-				console.error(inData);
-				console.error("---- End of error report ----");
-				process.exit(1);
-			}
-		},bad);
-	}).then(callback);
-}
-
-/// Cached full host URL
-var _fullHostURL = null;
-
-/// Does a login check, and provides the actual server URL to call API
-/// silently terminates, with an error message if it fails
-///
-/// @return   Promise object, returning the full URL to make request to
-function getFullHostURL(callback) {
-	if ( _fullHostURL != null ) {
-		return Promise.resolve(_fullHostURL).then(callback);
-	}
-
-	return new Promise(function(good, bad) {
-		jsonRequest(
-			"POST",
-			"https://beta-login.uilicious.com/api/fetchHostURL",
-			{
-				"user" : program.user,
-				"pass" : program.pass
-			},
-			function(res) {
-				if ( res.protectedURL == null ) {
-					console.error("ERROR: Unable to login - Invalid username/password");
-					process.exit(1);
-				} else {
-					_fullHostURL = res.protectedURL;
-					good(_fullHostURL);
-				}
-			}
-		);
-	}).then(callback);
-}
-
-/// Does a JSON request to web-studio instance of the client
-///
-/// @param  "POST" or "GET" method
-/// @param  Webstudio webPath request
-/// @param  [OPTIONAL] Query / Form parameter to pass as an object
-/// @param  [OPTIONAL] Callback parameter, to attach to promise
-///
-function webstudioJsonRequest(method, webPath, params, callback) {
-	return new Promise(function(good, bad) {
-		getFullHostURL(function(hostURL) {
-			jsonRequest(method, hostURL+webPath, params).then(good, bad);
-		});
-	}).then(callback);
-}
-
-/// Does a RAW request to web-studio instance of the client
-///
-/// @param  "POST" or "GET" method
-/// @param  Webstudio webPath request
-/// @param  [OPTIONAL] Query / Form parameter to pass as an object
-/// @param  [OPTIONAL] Callback parameter, to attach to promise
-///
-function webstudioRawRequest(method, webPath, params, callback) {
-	return new Promise(function(good, bad) {
-		getFullHostURL(function(hostURL) {
-			rawRequestData(method, hostURL+webPath, params).then(good, bad);
-		});
-	}).then(callback);
-}
-
-/// Makes a POST or GET request, with the given form object
-/// and return its JSON result in a promise
-///
-/// @param  Write stream to output data into
-/// @param  "POST" or "GET" method
-/// @param  FULL URL to make the request
-/// @param  [OPTIONAL] Query / Form parameter to pass as an object
-/// @param  [OPTIONAL] Callback parameter, to attach to promise
-///
-/// @return The promise object, returns the request object
-function webstudioStreamRequest(writeStream, method, webPath, params, callback) {
-	return new Promise(function(good, bad) {
-		getFullHostURL(function(hostURL) {
-			streamRequest(writeStream, method, hostURL+webPath, params).then(good, bad);
-		});
-	}).then(callback);
-}
-
-//------------------------------------------------------------------------------------------
-//
-// API request handling
-//
-//------------------------------------------------------------------------------------------
-
-/// Get a list of project, in the following format [ { id, title, logoUrl }]
-///
-/// @param  [Optional] Callback to return result, defaults to console.log
-///
-/// @return  Promise object, for result
-function projectList(callback) {
-	return webstudioJsonRequest(
-		"GET",
-		"/api/studio/v1/projects",
-		{},
-		callback
-	);
-}
-
-/// Get the directory of a project
-///
-/// @param  [Optional] Callback to return result, defaults to console.log
-///
-/// @return  Promise object, for result
-function directoryList(projectID, callback) {
-	return new Promise(function(good, bad) {
-		webstudioJsonRequest(
-			"GET",
-			"/api/studio/v1/projects/" + projectID + "/workspace/directory",
-			{},
-			function(project) {
-				good(project.children);
-				return;
-			}
-		);
-	}).then(callback);
-}
-
-/// Get a list of folders
-///
-/// @param  [Optional] Callback to return result, defaults to console.log
-///
-/// @return  Promise object, for result
-function folderList(projectID, callback) {
-	return webstudioJsonRequest(
-		"GET",
-		"/api/studio/v1/projects/" + projectID + "/workspace/folders",
-		{},
-		callback
-	);
-}
-
-/// Get a list of tests
-///
-/// @param  [Optional] Callback to return result, defaults to console.log
-///
-/// @return  Promise object, for result
-function testList(projectID, callback) {
-	return webstudioJsonRequest(
-		"GET",
-		"/api/studio/v1/projects/" + projectID + "/workspace/tests",
-		{},
-		callback
-	);
-}
-
-/// List all projects,
-/// silently terminates, with an error message if no project present
-function projects(callback) {
-	return new Promise(function(good, bad) {
-		projectList(function(list) {
-			if (list != null) {
-				for (let i = 0; i < list.length; i++) {
-					let item = list[i];
-					console.log(" * " + item.title);
-				}
-				console.log("");
-			} else {
-				console.error("ERROR: No project present.");
-				process.exit(1);
-			}
-		});
-	}).then(callback);
-}
-
-// List all the folders
-// silently terminates , with an error message if no project is present
-function folders(projectId, callback) {
-	return new Promise(function(good,bad) {
-		folderList(projectId, function(list) {
-			if(list != null) {
-				for(let i = 0; i < list.length; i++) {
-					let item = list[i];
-					console.log(" * " + item.name);
-				}
-				console.log("");
-			} else {
-				console.error("ERROR: No folder is present.");
-				process.exit(1);
-			}
-		});
-	}).then(callback);
-}
-
-/// Check for duplicate Project name
-/// @param	Project Name
-function checkProject(projname, callback) {
-	return new Promise(function(good, bad) {
-		projectList(function(list) {
-			for (let i = 0; i < list.length; i++) {
-				let item = list[i];
-				if (item.title == projname) {
-					console.error("ERROR: This project '" + projname + "' exists.\nPlease use another name!\n");
-					process.exit(1);
-				}
-			}
-			good();
-			return;
-		});
-	}).then(callback);
-}
-
-/// Check for duplicate Test name
-/// @param	Project ID
-/// @param	Test Name
-function checkTest(projID, filePathname, callback) {
-	return new Promise(function(good, bad) {
-		let testName = path.parse(filePathname).name;
-		webstudioJsonRequest(
-			"GET",
-			"/api/studio/v1/projects/" + projID + "/workspace/tests",
-			{ name: testName },
-			function (list) {
-				for (let i = 0; i < list.length; i++) {
-					let item = list[i];
-					if (item.name == testName) {
-						console.error("ERROR: This test '" + testName + "' exists.\nPlease use another name!\n");
-						process.exit(1);
-					}
-				}
-				good(testName);
-				return;
-			}
-		);
-	}).then(callback);
-}
-
-/// Check for duplicate Folder name
-/// @param	Project ID
-/// @param	Folder Name
-function checkFolder(projID, folderName, callback) {
-	return new Promise(function(good, bad) {
-		folderList(projID, function(folders) {
-				for (let i = 0; i < folders.length; i++) {
-					let folder = folders[i];
-					if (folder.name == folderName) {
-						console.error(error_warning("ERROR: This folder '" + folderName + "' exists.\nPlease use another name!\n"));
-						process.exit(1);
-					}
-				}
-				good(folderName);
-				return;
-			});
-	}).then(callback);
-}
-
-// Get script of test
-// @param		Project ID
-//@param		Test ID
-function getScript(projectID, testID, callback) {
-	return new Promise(function(good, bad) {
-		webstudioRawRequest(
-			"GET",
-			"/api/studio/v1/projects/" + projectID + "/workspace/tests/" + testID + "/script",
-			{},
-			function(res) {
-				good(res);
-			}
-		);
-	}).then(callback);
-}
-
-// Export a test
-// @param directory to export test
-// @param test_name (name of test)
-function exportTestFile(directory, test_name, file_content) {
-	let filePathName = path.resolve(directory) + "/" + test_name + ".js";
-	let fileName = test_name + ".js";
-	fs.writeFile(filePathName, file_content, function(err) {
-		if (err) {
-			throw err;
-		}
-		console.log("File <" + fileName + "> successfully saved in " + directory);
-	});
-}
-
-/// Export children(tests) of folder
-///
-/// @param   Project ID
-/// @param   Folder ID
-/// @param   local system file path, to export tests into
-///
-function exportTestDirectory(projID, folderID, directory, callback) {
-	return new Promise(function(good, bad) {
-		getDirectoryMapByID(projID, folderID, function(dirNode) {
-			if( dirNode ) {
-				exportDirectoryNodeToDirectoryPath(projID, dirNode, directory);
-				good(true);
-			} else {
-				bad(false);
-			}
-		});
-	}).then(callback);
-}
-
-/// Recursively scans the directory node, and export the folders / files when needed
-///
-/// @param  The directory node to use
-/// @param  local directory path to export into
-function exportDirectoryNodeToDirectoryPath(projID, dirNode, localDirPath) {
-	if( dirNode == null ) {
-		return;
-	}
-	if (dirNode.typeName == "FOLDER") {
-		// makeSureDirectoryExists(localDirPath);
-		makeFolder(dirNode.name, localDirPath);
-		var nextPath = localDirPath+"/"+dirNode.name;
-		let folder_children = dirNode.children;
-		for (var i = 0; i < folder_children.length; i++) {
-			let folder_child = folder_children[i];
-			exportDirectoryNodeToDirectoryPath(projID, folder_child, nextPath);
-		}
-	} else if (dirNode.typeName == "TEST") {
-		getScript(projID, dirNode.id, function(fileContent) {
-			exportTestFile(localDirPath, dirNode.name, fileContent);
-		});
-	}
-}
-
-/// Does a recursive search on the parentDir object, and its children
-/// For the target folderID, if not found, returns a null
-///
-/// @param  parentDir object, an example would be the return from "api/studio/v1/projects/:projid/workspace/directory"
-/// @param  folderID to find, not folder path.
-///
-/// @return  The directory node, that matches the ID
-function findSubDirectoryByID(parentDir, folderID) {
-	if( parentDir.typeName == "FOLDER" ) {
-		if( parentDir.id == folderID ) {
-			// console.log(parentDir);
-			return parentDir;
-		}
-		// childrenList (children of directory)
-		var childrenList = parentDir.children;
-		for (var i = 0; i < childrenList.length; i++) {
-			var validatedChildNode = findSubDirectoryByID(childrenList[i], folderID);
-			if (validatedChildNode != null) {
-				// return folder
-				return validatedChildNode;
-			}
-		}
-	}
-	return null;
-}
-
-/// Does a recursive search on the parentDir object, and its children
-/// For the target folderID, if not found, returns a null
-///
-/// @param  parentDir object, an example would be the return from "api/studio/v1/projects/:projid/workspace/directory"
-/// @param  folderID to find, not folder path.
-///
-/// @return  The directory node, that matches the ID
-// function findSubDirectoryByPath(parentDir, fullPath) {
-// 	if( parentDir.typeName == "FOLDER" ) {
-// 		if( parentDir.path == fullPath ) {
-// 			return parentDir;
-// 		}
-//
-// 		var childrenList = parentDir.children;
-// 		for( var i = 0; i < childrenList.length; ++i ) {
-// 			var validatedChildNode = findSubDirectoryByPath( childrenList[i], fullPath );
-// 			if( validatedChildNode != null ) {
-// 				return validatedChildNode;
-// 			}
-// 		}
-// 	}
-// 	return null;
-// }
-
-/// Get the directory map, using the projectID and folderID
-///
-/// @param  projectID to export from
-/// @param  folderID to export from
-/// @param  callback to call with result
-///
-/// @return  Promise object that returns the directory map
-function getDirectoryMapByID(projID, folderID, callback) {
-	return new Promise(function(good, bad) {
-		directoryList(projID, function(rootDirMap) {
-			for (var i = 0; i < rootDirMap.length; i++) {
-				let root_folder = rootDirMap[i];
-				if (root_folder.id == folderID) {
-					if( folderID != null ) {
-						good(findSubDirectoryByID(root_folder, folderID));
-					}
-				}
-			}
-			// if( folderID != null ) {
-			// 	good(findSubDirectoryByID(rootDirMap, folderID));
-			// } else {
-			// 	good( rootDirMap );
-			// }
-		});
-	}).then(callback);
-}
-
-/// Get the directory map, using the projectID and folderID
-///
-/// @param  projectID to export from
-/// @param  folderPath to export from
-/// @param  callback to call with result
-///
-/// @return  Promise object that returns the directory map
-// function getDirectoryMapByPath(projID, folderPath, callback) {
-// 	return new Promise(function(good,bad) {
-// 		directoryList(projID, function(rootDirMap) {
-// 			if( folderPath != null ) {
-// 				good(findSubDirectoryByPath(rootDirMap, folderPath));
-// 			} else {
-// 				good( rootDirMap );
-// 			}
-// 		});
-// 	}).then(callback);
-// }
-
-// Get children of folder
-// function getChildren(projID, folderID, directory, callback) {
-// 	return new Promise(function(good, bad) {
-// 		// Get children of project
-// 		directoryList(projID, function(project_children) {
-// 			for (var i = 0; i < project_children.length; i++) {
-// 				let project_child = project_children[i];
-// 				if (project_child.id == folderID) {
-// 					let main_folder = project_child.children;
-// 					for (var i = 0; i < main_folder.length; i++) {
-// 						let child = main_folder[i];
-// 						// Export test
-// 						if (child.typeName == 'TEST') {
-// 							// console.log(child.name);
-// 							getScript(projID, child.id, function(fileContent) {
-// 								exportTestFile(directory, child.name, fileContent);
-// 							});
-// 						}
-//
-// 						// Export folder
-// 						if (child.typeName == 'FOLDER') {
-// 							makeFolder(child.name, directory, function(new_directory) {
-// 								exportTestDirectory(projID, child.id, new_directory);
-// 							});
-// 						}
-// 					}
-// 				}
-// 			}
-// 		});
-// 	}).then(callback);
-// }
-
-// Find children if type is folder
-// function findChildren(parent) {
-// 	return new Promise(function(good, bad) {
-// 		if (parent.children != null) {
-// 			let children = parent.children;
-// 			for (var i = 0; i < children.length; i++) {
-// 				let child = children[i];
-// 			}
-// 		}
-// 		return;
-// 	}).then(callback);
-// }
-
-//------------------------------------------------------------------------------
-//	Project Functions
-//------------------------------------------------------------------------------
-
-/// Create a new project using projectName
-/// @param	Project Name
-function createProject(projectName, callback) {
-	return webstudioRawRequest(
-		"POST",
-		"/api/studio/v1/projects",
-		{ title: projectName },
-		callback
-	);
-}
-
-/// Read a project and display its directory
-// function getProj(projectID, callback) {
-// 	return
-// }
-
-/// Update a project
-function updateProject(projectID, newProjectName, callback) {
-	return webstudioRawRequest(
-		"POST",
-		"/api/studio/v1/projects/" + projectID,
-		{ title: newProjectName },
-		callback
-	);
-}
-
-/// Delete a project
-/// @param	Project ID from projectID()
-/// @param  [Optional] Callback to return result
-function deleteProject(projectID, callback) {
-	return webstudioRawRequest(
-		"DELETE",
-		"/api/studio/v1/projects/" + projectID,
-		{},
-		callback
-	);
-}
-
-//------------------------------------------------------------------------------
-//	Folder & Test Functions
-//------------------------------------------------------------------------------
-
-/// Create a new test under a project using the projectName
-/// @param	Project ID from projectID()
-function createTest(projectID, testName, callback) {
-	return webstudioRawRequest(
-		"POST",
-		"/api/studio/v1/projects/" + projectID + "/workspace/tests/addAction",
-		{
-			name: testName
-		},
-		callback
-	);
-}
-
-/// Create a new test under a folder using the folderID and projectName
-/// @param	Project ID from projectID()
-/// @param Node ID from the nodeID()
-function createTestUnderFolder(projectID, nodeID, testName, callback) {
-	return webstudioRawRequest(
-		"POST",
-		"/api/studio/v1/projects/" + projectID + "/workspace/tests/addAction",
-		{
-			name: testName,
-			parentId: nodeID
-		},
-		callback
-	);
-}
-
-/// Read a test and display its directory
-function readTest(projectID, testID, callback) {
-	return webstudioRawRequest(
-		"GET",
-		"/api/studio/v1/projects/" + projectID + "/workspace/tests/" + testID + "/script",
-		{},
-		callback
-	);
-}
-
-/// Create a new test using projectName
-/// @param	Project ID from projectID()
-function importTest(projectID, testName, testContent, callback) {
-	return webstudioRawRequest(
-		"POST",
-		"/api/studio/v1/projects/" + projectID + "/workspace/tests/addAction",
-		{
-			name: testName,
-			script: testContent
-		},
-		callback
-	);
-}
-
-// Create a new test by importing it under a folder in a project
-//@param Project ID from projectID()
-//@param nodeID from nodeID()
-function importTestUnderFolder(projectID, nodeID, testName, testContent, callback) {
-	return webstudioRawRequest(
-		"POST",
-		"/api/studio/v1/projects/" + projectID + "/workspace/tests/addAction",
-		{
-			name: testName,
-			parentId: nodeID,
-			script: testContent
-		},
-		callback
-	);
-}
-
-/// Create a new folder using projectName
-/// @param	Project ID from projectID()
-function createFolder(projectID, folderName, callback) {
-	return webstudioRawRequest(
-		"POST",
-		"/api/studio/v1/projects/" + projectID + "/workspace/folders/addAction",
-		{
-			name: folderName
-		},
-		callback
-	);
-}
-
-/// Create a new folder under another folder under the project using the nodeID and the projectName
-/// @param projectID
-/// @param nodeID
-function createFolderUnderFolder(projectID, nodeID, creatingfoldername, callback) {
-	return webstudioRawRequest(
-		"POST",
-		"/api/studio/v1/projects/" + projectID + "/workspace/folders/addAction",
-		{
-			name: creatingfoldername,
-			parentId: nodeID
-		},
-		callback
-	);
-}
-
-/// Update a test/folder
-/// @param	Project ID from projectID()
-/// @param	Node ID from testID() or folderID()
-/// @param  [Optional] Callback to return result
-function updateTestFolder(projectID, nodeID, new_Name, callback) {
-	return webstudioRawRequest(
-		"POST",
-		"/api/studio/v1/projects/" + projectID + "/workspace/nodes/" + nodeID + "/renameAction",
-		{
-			name: new_Name
-		},
-		callback
-	);
-}
-
-/// Delete a test/folder
-/// @param	Project ID from projectID()
-/// @param	Node ID from testID() of folderID()
-/// @param  [Optional] Callback to return result
-function deleteTestFolder(projectID, nodeID, callback) {
-	return webstudioRawRequest(
-		"POST",
-		"/api/studio/v1/projects/" + projectID + "/workspace/nodes/" + nodeID + "/deleteAction",
-		{},
-		callback
-	);
-}
-
-//------------------------------------------------------------------------------
-//	Main Functions
-//------------------------------------------------------------------------------
-
-/// Fetch the project ID for a project,
-/// silently terminates, with an error message if it fails
-///
-/// @param  Project Name to fetch ID
-/// @param  [Optional] Callback to return result
-///
-/// @return  Promise object, for result
-function projectID(projectName, callback) {
-	return new Promise(function(good, bad) {
-		projectList(function(list) {
-			for (let i=0; i<list.length; ++i) {
-				let item = list[i];
-				if (item.title == projectName) {
-					good(parseInt(item.id));
-					return;
-				}
-			}
-			console.error("ERROR: Project Name not found: " + projectName);
-			process.exit(1);
-		});
-	}).then(callback);
-}
-
-/// Returns the folder ID (if found), given the project ID AND folder webPath
-/// Also can be used to return node ID for folder
-///
-/// @param  Project ID
-/// @param  Folder Name
-/// @param  [Optional] Callback to return result
-///
-/// @return  Promise object, for result
-function folderID(projID, folderPath, callback) {
-	return new Promise(function(good, bad) {
-		webstudioJsonRequest(
-			"GET",
-			"/api/studio/v1/projects/" + projID + "/workspace/folders",
-			{ path : folderPath },
-			function(res) {
-				// Prevent
-				if (res.length > 1) {
-					console.error("ERROR: Multiple folders named '" + folderPath + "' found.\nPlease give the correct name!\n");
-					process.exit(1);
-				} else {
-					let id = res[0].id;
-					good(parseInt(id));
-					return;
-				}
-				console.error("ERROR: Unable to find folder: '" + folderPath + "'\n");
-				process.exit(1);
-			}
-		);
-	}).then(callback);
-}
-
-/// Returns the node ID (if found) , given the project ID and folderName
-///@param projectID
-///@param folderName
-///@param [optional] callback to return the result
-///
-/// return promise object , for result
-function nodeID(projectId, folderName, callback) {
-	return new Promise(function(good, bad) {
-		folderList(projectId, function(list) {
-			for(let i = 0; i<list.length; ++i) {
-				let item = list[i];
-				if(item.name == folderName) {
-					good(parseInt(item.id));
-					return;
-				}
-			}
-			console.error("ERROR: This folder <" + folderName + "> does not exist!");
-			process.exit(1);
-		});
-	}).then(callback);
-}
-
-/// Returns the test ID (if found), given the project ID AND test webPath
-/// Also can be used to return node ID for test
-///
-/// @param  Project ID
-/// @param  Test Path
-/// @param  [Optional] Callback to return result
-///
-/// @return  Promise object, for result
-function testID(projID, testPath, callback) {
-	return new Promise(function(good, bad) {
-		webstudioJsonRequest(
-			"GET",
-			"/api/studio/v1/projects/" + projID + "/workspace/tests",
-			{ path : testPath },
-			function(res) {
-				// Prevent
-				if (res.length > 1) {
-					console.error("ERROR: Multiple scripts named '" + testPath + "' found.\nPlease give the correct path!\n");
-					process.exit(1);
-				} else {
-					let id = res[0].id;
-					good(parseInt(id));
-					return;
-				}
-				console.error("ERROR: Unable to find test script: '" + testPath + "'\n");
-				process.exit(1);
-			}
-		);
-	}).then(callback);
-}
-
-/// Runs a test, and returns the run GUID
-///
-/// @param   Project ID to use
-/// @param   Test ID to use
-/// @param   [optional] callback to return run GUID
-///
-/// @return   Promise object for result run GUID
-function runTest(projID, testID, callback) {
-
-	// Get the browser config
-	let form = {};
-	if (program.browser != null) {
-		form.browser = program.browser;
-	}
-	if (program.height != null) {
-		form.height = program.height;
-	}
-	if (program.width != null) {
-		form.width = program.width;
-	}
-
-	// Return promise obj
-	return new Promise(function(good, bad) {
-		webstudioJsonRequest(
-			"POST",
-			"/api/studio/v1/projects/" + projID + "/workspace/tests/" + testID + "/runAction?cli=true",
-			form,
-			function(res) {
-				if ( res.id != null ) {
-					good(res.id);
-					return;
-				}
-				throw new Error("Missing test run ID -> " + res.id);
-			}
-		);
-	}).then(callback);
-}
-
-// Get result based on runTestID
-function getResult(runTestID, callback) {
-	return webstudioJsonRequest(
-		"GET",
-		"/api/v0/test/result",
-		{ id : runTestID },
-		callback
-	);
-}
-
-// Call API every 2500ms
-let pollInterval = 2500;
-
-// Get result from API and return results
-function pollForResult(runTestID, callback) {
-	return new Promise(function(good, bad) {
-		function actualPoll() {
-			setTimeout(function() {
-				getResult(runTestID, function(res) {
-					processResultSteps(res.outputPath, res.steps);
-					if ( res.status == 'success' || res.status == 'failure') {
-						good(res);
-						return;
-					} else {
-						actualPoll();
-					}
-				})
-			}, pollInterval);
-		}
-		actualPoll();
-	}).then(callback);
-}
-
-// Get result from API and return errors
-function pollForError(runTestID, callback) {
-	return new Promise(function(good, bad) {
-		function actualPoll() {
-			setTimeout(function() {
-				getResult(runTestID, function(res) {
-					processErrors(res.outputPath, res.steps);
-					if ( res.status == 'success' || res.status == 'failure') {
-						good(res);
-						return;
-					} else {
-						actualPoll();
-					}
-				})
-			}, pollInterval);
-		}
-		actualPoll();
-	}).then(callback);
-}
-
-// Get result from API and return images
-function pollForImg(runTestID, directory, callback) {
-	return new Promise(function(good, bad) {
-		function actualPoll() {
-			setTimeout(function() {
-				getResult(runTestID, function(res) {
-					processImages(res.outputPath, res.steps, directory);
-					if ( res.status == 'success' || res.status == 'failure') {
-						good(res);
-						return;
-					} else {
-						actualPoll();
-					}
-				})
-			}, pollInterval);
-		}
-		actualPoll();
-	}).then(callback);
-}
-
-// Cycle through every step and output those steps with 'success/failure'
-function processResultSteps(remoteOutputPath, stepArr) {
-	if (stepArr == null) {
-		return;
-	}
-	for ( let idx = 0; idx < stepArr.length; idx++ ) {
-		let step = stepArr[idx];
-		if ( step.status == 'success' || step.status == 'failure' ) {
-			outputStep(remoteOutputPath, idx, step);
-		}
-	}
-}
-
-// Cycle through every step and output errors
-function processErrors(remoteOutputPath, stepArr) {
-	for ( let idx = 0; idx < stepArr.length; idx++ ) {
-		let step = stepArr[idx];
-		if ( step.status == 'failure' ) {
-			outputError(remoteOutputPath, idx, step);
-		}
-	}
-}
-
-// Cycle through every step and output images
-function processImages(remoteOutputPath, stepArr, directory) {
-	for ( let idx = 0; idx < stepArr.length; idx++ ) {
-		let step = stepArr[idx];
-		if ( step.status == 'success' || step.status == 'failure' ) {
-			// outputImgPathInfo(remoteOutputPath, idx, step);
-			// @TODO : Support actual file path parameter,
-			// @TODO : This function should be skipped if not directory
-			//         Perhaps comment on this in the output
-			//         "To download the images with the CLI call, use the -d parameter"
-			// @TODO : (low priority), download the image after a step completes, instead of the very end
-			//         Due to the async nature of the image from the test run, this will prevent very large tests
-			//         from going through a very large download phase
-			downloadImg(remoteOutputPath, step.afterImg, directory);
-		}
-	}
-}
-
-// Return the status of each step
-function formatStepOutputMsg(step) {
-	return "[Step " + (step.idx+1) + " - " + step.status + "]: " + step.description + " - " + step.time.toFixed(2) + "s";
-}
-
-// Return each error
-function formatErrorOutput(step) {
-	return "[Step " + (step.idx+1) + " - " + step.status + "]: " + step.error.message;
-}
-
-// Return image name of each step
-function formatImgOutput(step) {
-	return step.afterImg;
-}
-
-// Output each step
-var outputStepCache = [];
-var errorCount = 0;
-function outputStep(remoteOutputPath, idx, step) {
-	if ( outputStepCache[idx] == null ) {
-		outputStepCache[idx] = step;
-		let stepMsg = formatStepOutputMsg(step);
-		if ( step.status == 'success' ) {
-			console.log(stepMsg);
-		} else if ( step.status == 'failure' ) {
-			errorCount++;
-			console.error(stepMsg);
-		}
-	}
-}
-
-// Output each error
-var outputErrorCache = [];
-function outputError(remoteOutputPath, idx, step) {
-	if ( outputErrorCache[idx] == null ) {
-		outputErrorCache[idx] = step;
-		let stepError = formatErrorOutput(step);
-		if ( step.status == 'failure' ) {
-			console.error(stepError);
-		}
-	}
-}
-
-// Output each image
-var outputImgCache = [];
-function outputImgPathInfo(remoteOutputPath, idx, step) {
-	if (outputImgCache[idx] == null) {
-		outputImgCache[idx] = step;
-		let stepImg = formatImgOutput(step);
-		if ( step.status == 'failure' || step.status == 'success' ) {
-			console.log(remoteOutputPath+stepImg);
-		}
-	}
-}
-
-// Output log for test status and errors after completion
-function outputStatus(errorCount) {
-	// Display this log if no errors
-	if (errorCount == 0) {
-		console.log("Test successful: No errors.");
-	}
-	// Display this log if there are errors
-	if (errorCount == 1) {
-		console.log("Test failed with " + errorCount + " error.");
-	} else if (errorCount > 1) {
-		console.log("Test failed with " + errorCount + " errors.");
-	}
-}
-
-/// Calls and perform the download image (if needed)
-///
-/// @param   Represent the server test workspace URI, with the output folder. Eg: "/workspace/:testid/output/""
-/// @param   image ID and name to download. Eg: "0-goTo-endin-:img-guid.png"
-/// @param   folder path to write the images into
-/// @param   callback to pass the result image data to
-///
-/// @return  promise object to return the output data
-function downloadImg(remoteOutputPath, afterImg, localremoteOutputPath, callback) {
-	return webstudioStreamRequest(
-		fs.createWriteStream( path.join(localremoteOutputPath, afterImg) ),
-		"GET",
-		remoteOutputPath + afterImg,
-		{},
-		callback
-	);
-}
-
-// Read file contents
-// @param   File Pathname
-function readFileContents(file_pathname, callback) {
-	return new Promise(function(good, bad) {
-		let fileLocation = path.resolve(file_pathname);
-		let fileContent = fs.readFileSync(fileLocation, 'utf-8');
-		if (fileContent != null) {
-			good(fileContent);
-		} else {
-			console.error("ERROR: There is nothing in this file!\n");
-			process.exit(1);
-		}
-	}).then(callback);
-}
-
-// Import folder contents
-function importFolderContents(projname, foldername, folder_pathname, callback) {
-	return new Promise(function(good, bad) {
-		let folderLocation = path.resolve(folder_pathname);
-		let folderContents = fs.readdir(folder_pathname, function(err, files) {
-			for (var i = 0; i < files.length; i++) {
-				let file = files[i];
-				let fileName = path.parse(file).name;
-				let fileLocation = folderLocation + "/" + file;
-				importTestUnderFolderHelper(projname, foldername, fileLocation);
-			}
-		})
-	}).then(callback);
-}
-
-// Check path and return path location if valid
-function checkPath(path_name, callback) {
-  return new Promise(function(good, bad) {
-    let pathLocation = path.resolve(path_name);
-		let folderName = path.basename(path_name);
-    if (!fs.existsSync(pathLocation)) {
-      console.error("This path does not exist!\n");
-      process.exit(1);
-    } else {
-      good(pathLocation);
-      return;
-    }
-  }).then(callback);
-}
-
-// Check folder contents and return folder name if folder is not empty
-function checkFolderContents(folder_pathname, callback) {
-  return new Promise(function(good, bad) {
-    let folderName = path.basename(folder_pathname);
-    let folderContents = fs.readdir(folder_pathname, function(err, files) {
-      if (err || files.length == 0) {
-        console.error("This folder is empty!\n");
-        process.exit(1);
-      } else {
-      	good(folderName);
-				return;
-      }
-    })
-  }).then(callback);
-}
-
-// Make directory to save report and images
-function makeDir(directory, callback) {
-	return new Promise(function(good, bad) {
-		let testRun = new Date().toString();
-		let testDirectory = directory + "/TestRun " + testRun;
-		fs.mkdir(testDirectory, function(err) {
-			if (err) {
-				throw err;
-				process.exit(1);
-			}
-		});
-		good(testDirectory);
-		return;
-	}).then(callback);
-}
-
-// Make folder for export
-function makeFolder(folderName, directory, callback) {
-	return new Promise(function(good, bad) {
-		let newDirectory = directory + "/" + folderName;
-		fs.mkdir(newDirectory, function(err) {
-			if (err === 'EEXIST') {
-				console.error("ERROR: This folder <"+ folderName +"> exists.\nPlease use another directory.\n");
-				process.exit(1);
-			}
-		});
-		good(newDirectory);
-		return;
-	}).then(callback);
-}
-
-//------------------------------------------------------------------------------------------
-//
-// Core Commands
-//
-//------------------------------------------------------------------------------------------
-
-// Get list of projects from account
-function getAllProjects(options) {
-	console.log("#------------#");
-	console.log("#  Projects  #");
-	console.log("#------------#");
-	console.log("");
-
-	projects(function(list) {
-		console.log("");
-	});
-}
-
-//------------------------------------------------------------------------------
-//	Project Helper Functions
-//------------------------------------------------------------------------------
-
-// Create new project
-// @param		Project Name
-function createProjectHelper(projname, options) {
-	checkProject(projname, function(res) {
-		createProject(projname, function(res) {
-			console.log(success("New project '"+projname+"' created.\n"));
-		});
-	});
-}
-
-// Update project using projname to get projID
-// @param		Project Name
-// @param		New Project Name
-function updateProjectHelper(projname, new_projname, options) {
-	projectID(projname, function(projID) {
-		checkProject(new_projname, function(res) {
-			updateProject(projID, new_projname, function(res) {
-				console.log(success("Project '"+projname+"' renamed to '"+new_projname+"'\n"));
-			});
-		});
-	});
-}
-
-// Delete project using project name
-// @param		Project Name
-function deleteProjectHelper(projname, options) {
-	projectID(projname, function(projID) {
-		deleteProject(projID, function(res) {
-			console.log(error_warning("Project '"+projname+"' deleted\n"));
-		});
-	});
-}
-
-//------------------------------------------------------------------------------
-//	Test Helper Functions
-//------------------------------------------------------------------------------
-
-// Create test script
-// @param		Project Name
-// @param		Test Name
-function createTestHelper(projname, testname) {
-	projectID(projname, function(projID) {
-		checkTest(projID, testname, function(res) {
-			createTest(projID, testname, function(res) {
-				console.log(success("New test '" + testname + "' created under Project '" + projname + "'.\n"));
-			});
-		});
-	});
-}
-
-// Create test script under folder
-// @param		Project Name
-// @param		Folder Name
-// @param		Test Name
-function createTestUnderFolderHelper(projname, folderName, testname) {
-	projectID(projname, function(projID) {
-		nodeID(projID, folderName, function (nodeId) {
-			checkTest(projID, testname, function (res) {
-				createTestUnderFolder(projID, nodeId, testname, function (res) {
-					console.log(success("New test '" + testname + "' created.\nUnder the Folder '" + folderName + "' under the Project '" + projname));
-				});
-			});
-		});
-	});
-}
-
-// Read test script
-// @param		Project Name
-// @param		Test Name
-function readTestHelper(projname, testname, options) {
-	projectID(projname, function(projID) {
-		testID(projID, testname, function(testID) {
-			readTest(projID, testID, function(res) {
-				console.log(res);
-			});
-		});
-	});
-}
-
-// Update test script
-// @param		Project Name
-// @param		Test Name
-// @param		New Test Name
-function updateTestHelper(projname, testname, new_testname, options) {
-	projectID(projname, function(projID) {
-		testID(projID, testname, function(nodeID) {
-			checkTest(projID, new_testname, function(res) {
-				updateTestFolder(projID, nodeID, new_testname, function(res) {
-					console.log(success("Test '"+testname+"' from Project '"+projname+"' renamed to '"+new_testname+"'\n"));
-				});
-			});
-		});
-	});
-}
-
-// Delete test script
-// @param		Project Name
-// @param		Test Name
-function deleteTestHelper(projname, testname, options) {
-	projectID(projname, function(projID) {
-		testID(projID, testname, function(nodeID) {
-			deleteTestFolder(projID, nodeID, function(res) {
-				console.log(error_warning("Test '"+testname+"' deleted from Project '"+projname+"'\n"));
-			});
-		});
-	});
-}
-
-// Import test script
-// @param		Project Name
-// @param		Test Name
-// @param		File Path Name
-function importTestHelper(projname, file_pathname, options) {
-	readFileContents(file_pathname, function(file_content) {
-		projectID(projname, function(projID) {
-			checkTest(projID, file_pathname, function(testname) {
-				importTest(projID, testname, file_content, function(res) {
-					console.log(success("Import successful!\nNew test '"+testname+"' created in Project '"+projname+"'\n"));
-				});
-			});
-		});
-	});
-}
-
-// Import test script under a folder
-// @param Project Name
-// @param folder Name
-// @param File Path Name
-function importTestUnderFolderHelper(projname, foldername, file_pathname, options) {
-	readFileContents(file_pathname, function(file_content) {
-		projectID(projname, function(projID) {
-			nodeID(projID, foldername, function(nodeId) {
-				checkTest(projID, file_pathname, function(testname) {
-					importTestUnderFolder(projID, nodeId, testname, file_content, function(res) {
-						console.log(success("Import successful!\nNew test '"+testname+"' created under Folder '"+foldername+"' under Project '"+projname+"'.\n"));
-					});
-				});
-			});
-		});
-	});
-}
-
-function exportTestHelper(projname, testname, options) {
-	projectID(projname, function(projID) {
-		testID(projID, testname, function(testID) {
-			getScript(projID, testID, function(fileContent) {
-				exportTestFile(options.directory, testname, fileContent);
-			});
-		});
-	});
-}
-
-//------------------------------------------------------------------------------
-//	Folder Helper Functions
-//------------------------------------------------------------------------------
-
-// Create folder
-// @param		Project Name
-// @param		Folder Name
-function createFolderHelper(projName, folderName, options) {
-	projectID(projName, function(projID) {
-		checkFolder(projID, folderName, function(res) {
-			createFolder(projID, folderName, function(res) {
-			 	console.log(success("New folder '"+folderName+"' created in Project '"+projName+"'\n"));
-			 });
-		});
-	});
-}
-
-// Create folder under a folder
-// @param Project Name
-// @param FolderName
-// @param creating Folder Name
-function createFolderUnderFolderHelper(projname, foldername, creatingfoldername) {
-	projectID(projname, function(projID) {
-		nodeID(projID, foldername, function(nodeId) {
-			checkFolder(projID, creatingfoldername, function(res) {
-				createFolderUnderFolder(projID, nodeId, creatingfoldername, function(res) {
-					console.log(success("New folder '" + creatingfoldername + "' created under Folder '" + foldername + "' under Project '" + projname));
-				});
-			});
-		});
-	});
-}
-
-// Get folder List under the project
-// @param Project Name
-function getFolderListHelper(projectName, options) {
-	projectID(projectName, function(projectId) {
-		folders(projectId, function(list) {
-			console.log(list);
-		});
-	});
-}
-
-// Update test script
-// @param		Project Name
-// @param		Test Name
-// @param		New Test Name
-function updateFolderHelper(projName, folderName, new_folderName, options) {
-	projectID(projName, function(projID) {
-		folderID(projID, folderName, function(nodeID) {
-			checkFolder(projID, new_folderName, function(res) {
-				updateTestFolder(projID, nodeID, new_folderName, function(res) {
-					console.log(success("Folder '"+folderName+"' from Project '"+projName+"' renamed to '"+new_folderName+"'\n"));
-				});
-			});
-		});
-	});
-}
-
-// Delete folder
-// @param		Project Name
-// @param		Folder Name
-function deleteFolderHelper(projName, folderPath, options) {
-	projectID(projName, function(projID) {
-		folderID(projID, folderPath, function(nodeID) {
-			deleteTestFolder(projID, nodeID, function(res) {
-				console.log(error_warning("Folder '"+folderPath+"' deleted from Project '"+projName+"'\n"));
-			});
-		});
-	});
-}
-
-// Import folder and its contents
-function importFolderHelper(projName, folderPath, options) {
-  checkPath(folderPath, function(folder_pathname) {
-		checkFolderContents(folder_pathname, function(folder_name) {
-			projectID(projName, function(projID) {
-				checkFolder(projID, folder_name, function(folder_name) {
-					createFolder(projID, folder_name, function(res) {
-						importFolderContents(projName, folder_name, folder_pathname, function(res) {
-							console.log("");
-						});
-					});
-				});
-			});
-		});
-  });
-}
-
-//Import folder under another folder that is present in the project along with its contents
-function importFolderUnderFolderHelper(projName, folderPath, folderName, options) {
-	checkPath(folderPath, function(folder_pathname) {
-		checkFolderContents(folder_pathname, function(folder_name) {
-			projectID(projName, function(projID) {
-				nodeID(projID, folderName, function(nodeId) {
-					checkFolder(projID, folder_name, function(folder_name) {
-						createFolderUnderFolder(projID, nodeId, folder_name, function(res) {
-							importFolderContents(projName, folder_name, folder_pathname, function(res) {
-								console.log("");
-							});
-						});
-					});
-				});
-			});
-		});
-	});
-}
-
-// Export folder and its test scripts
-// @todo Call api /directory to find parent's folders and tests
-// function exportFolderHelper(projName, folderName, options) {
-// 	projectID(projName, function(projID) {
-// 		nodeID(projID, folderName, function(folderID) {
-// 			makeFolder(folderName, options, function(new_directory) {
-// 				exportTestDirectory(projID, folderID, new_directory);
-// 			});
-// 		});
-// 	});
-// }
-function exportFolderHelper(projName, folderName, options) {
-	projectID(projName, function(projID) {
-		nodeID(projID, folderName, function(folderID) {
-			getDirectoryMapByID(projID, folderID, function(rootDirMap) {
-				exportDirectoryNodeToDirectoryPath(projID, rootDirMap, options.directory);
-			});
-		});
-	});
-}
-
-// function exportHelper(projName, foldertestName, options) {
-// 	projectID(projName, function(projID) {
-// 		nodeID(projID, foldertestName, function(nodeID) {
-// 			getDirectoryMapByID(projID, nodeID, function(rootDirMap) {
-// 				exportDirectoryNodeToDirectoryPath(projID, rootDirMap, options.directory);
-// 			});
-// 		});
-// 	});
-// }
-
-//------------------------------------------------------------------------------
-//	Main Function to run test script
-//------------------------------------------------------------------------------
-
-// Run test script from project
-function main(projname, scriptpath, options) {
-	if (options.directory != null) {
-		makeDir(options.directory, function(testDirectory) {
-			// Test log functionality
-			let testLog = testDirectory + '/log.txt';
-			const logFile = fs.createWriteStream(testLog, {
-			  flags: 'a'
-			});
-			const logStdout = process.stdout;
-			console.log = function() {
-				logFile.write(util.format.apply(null, arguments) + '\n');
-				logStdout.write(util.format.apply(null, arguments) + '\n');
-			};
-			console.error = console.log;
-
-			testDate();
-
-			console.log("#");
-			console.log("# Uilicious CLI - Runner");
-			console.log("# Project Name: " + projname);
-			console.log("# Script Path : " + scriptpath);
-			console.log("#");
-
-			projectID(projname, function(projID) {
-				console.log("# Project ID : "+projID);
-				testID(projID, scriptpath, function(scriptID) {
-					console.log("# Script ID  : "+scriptID);
-					runTest(projID, scriptID, function(postID) {
-						console.log("# Test run ID: "+postID);
-						console.log("#");
-						console.log("");
-						pollForResult(postID, function(finalRes) {
-							console.log("");
-							outputStatus(errorCount);
-							pollForError(postID);
-							pollForImg(postID, testDirectory);
-							console.log("Test Info saved in "+testDirectory+"\n");
-						});
-					});
-				});
-			});
-		});
-	} else {
-		testDate();
-
-		console.log("#");
-		console.log("# Uilicious CLI - Runner");
-		console.log("# Project Name: " + projname);
-		console.log("# Script Path : " + scriptpath);
-		console.log("#");
-
-		projectID(projname, function(projID) {
-			console.log("# Project ID : "+projID);
-			testID(projID, scriptpath, function(scriptID) {
-				console.log("# Script ID  : "+scriptID);
-				runTest(projID, scriptID, function(postID) {
-					console.log("# Test run ID: "+postID);
-					console.log("#");
-					console.log("");
-					pollForResult(postID, function(finalRes) {
-						console.log("");
-						outputStatus(errorCount);
-						pollForError(postID);
-					});
-				});
-			});
-		});
-	}
-}
-
-//-----------------------------------------------------------------------------------------
-//
-// Parsing & running the command line
-//
-//------------------------------------------------------------------------------------------
-
-// Basic CLI parameters handling
-program
-	.version('1.3.12')
-	.option('-u, --user <required>', 'username')
-	.option('-p, --pass <required>', 'password')
-	// .option('-d, --directory <optional>', 'Output directory path to use')
-	.option('-b, --browser <optional>', 'browser [Chrome/Firefox]')
-	.option('-w, --width <optional>', 'width of browser')
-	.option('-hg, --height <optional>', 'height of browser');
-
-//List the projects
-program
-	.command('list-project')
-	.alias('list')
-	.description('List all projects.')
-	.action(getAllProjects);
-
-// List the folders under a project
-program
-	.command('list-folder <projname>')
-	.alias('lf')
-	.description('List all folders under a project.')
-	.action(getFolderListHelper);
-
-// -----------------------------
-// 	Commands for Project CRUD
-// -----------------------------
-
-// Create Project
-program
-	.command('create-project <projname>')
-	.alias('cp')
-	.description('Create a new project.')
-	.action(createProjectHelper);
-
-// Update Project
-program
-	.command('rename-project <projname> <new_projname>')
-	.alias('rp')
-	.description('Rename a project.')
-	.action(updateProjectHelper);
-
-// Delete Project
-program
-	.command('delete-project <projname>')
-	.alias('dp')
-	.description('Delete a project.')
-	.action(deleteProjectHelper);
-
-// -----------------------------
-// 	Commands for Test CRUD
-// -----------------------------
-
-// Create Test
-program
-	.command('create-test <projName> <test_name>')
-	.option('-f, --folder <folder>', 'Set the folder name.')
-	.alias('ct')
-	.description('Create a test.')
-	.action(function(projname, test_name, options) {
-		let folder_name = options.folder || null;
-		if (folder_name == null) {
-			createTestHelper(projname, test_name);
-		} else {
-			createTestUnderFolderHelper(projname, folder_name, test_name);
-		}
-	});
-
-// Read Test (Get contents of Test)
-program
-	.command('get-test <projname> <test_name>')
-	.alias('gt')
-	.description('Read a test.')
-	.action(readTestHelper);
-
-// Update Test
-program
-	.command('rename-test <projname> <test_name> <new_testname>')
-	.alias('rt')
-	.description('Rename a test.')
-	.action(updateTestHelper);
-
-// Delete Test
-program
-	.command('delete-test <projname> <test_name>')
-	.alias('dt')
-	.description('Delete a test.')
-	.action(deleteTestHelper);
-
-// Import Test
-program
-	.command('import-test <projname> <file_pathname>')
-	.option('-f, --folder <folder>', 'Set the folder path.')
-	.alias('it')
-	.description('Import a test.')
-	.action(function(projname, file_pathname, options) {
-		let folder_name = options.folder || null;
-		if (folder_name == null) {
-			importTestHelper(projname, file_pathname);
-		} else {
-			importTestUnderFolderHelper(projname, folder_name, file_pathname);
-		}
-	});
-
-// Export Test
-program
-	.command('export-test <projname> <test_name>')
-	.option('-d, --directory <directory>', 'Set the directory path.')
-	.alias('et')
-	.description('Export a test.')
-	.action(function(projname, test_name, options) {
-		let directory = options.directory || null;
-		if (directory == null) {
-			console.error(error_warning("The directory option is required!\nPlease use -d <directory> to set the directory path!\n"));
-			process.exit(1);
-		} else {
-			exportTestHelper(projname, test_name, options);
-		}
-	});
-
-// -----------------------------
-// 	Commands for Folder CRUD
-// -----------------------------
-
-// Create Folder
-program
-	.command('create-folder <projname> <folder_name>')
-	.option('-f, --folder <folder>', 'Set the folder name')
-	.alias('cf')
-	.description('Create a folder.')
-	.action(function(projname, folder_name, options) {
-		let folder  = options.folder || null;
-		if(folder == null) {
-			createFolderHelper(projname, folder_name);
-		} else {
-			createFolderUnderFolderHelper(projname, folder, folder_name);
-		}
-	});
-
-// Update Folder
-program
-	.command('rename-folder <projname> <folder_name> <new_folder_name>')
-	.alias('rf')
-	.description('Rename a folder')
-	.action(updateFolderHelper);
-
-// Delete Folder
-program
-	.command('delete-folder <projname> <folder_name>')
-	.alias('df')
-	.description('Delete a folder.')
-	.action(deleteFolderHelper);
-
-// Import Folder
-program
-	.command('import-folder <projname> <folder_path>')
-	.option('-f, --folder <folder>', 'Set the folder.')
-	.alias('if')
-	.description('Import a folder.')
-	.action(function(projname, folder_path, options) {
-		let foldername = options.folder || null;
-		if(foldername == null) {
-			importFolderHelper(projname, folder_path);
-		} else {
-			importFolderUnderFolderHelper(projname, folder_path, foldername);
-		}
-	});
-
-// Export Folder
-program
-	.command('export-folder <projname> <folder_name>')
-	.option('-d, --directory <directory>', 'Set the directory path.')
-	.alias('ef')
-	.description('Export a folder.')
-	.action(function(projname, folder_name, options) {
-		let directory = options.directory || null;
-		if (directory == null) {
-			console.error("The directory option is required!\nPlease use -d <directory> to set the directory path!\n");
-			process.exit(1);
-		} else {
-			exportFolderHelper(projname, folder_name, options);
-		}
-	});
-
-// Export file/folder
-// program
-// 	.command('export <projname> <foldertest_name>')
-// 	.option('-d, --directory <directory>', 'Set the directory path.')
-// 	.alias('e')
-// 	.description('Export a folder or test.')
-// 	.action(function(projname, foldertest_name, options) {
-// 		let directory = options.directory || null;
-// 		if (directory == null) {
-// 			console.error("The directory option is required!\nPlease use -d <directory> to set the directory path!\n");
-// 			process.exit(1);
-// 		} else {
-// 			exportHelper(projname, foldertest_name, options);
-// 		}
-// 	});
-
-// -----------------------------
-// 	Commands for running tests
-// -----------------------------
-program
-	.command('run <projname> <scriptpath>')
-	.option('-d, --directory <directory>', 'Set the directory path.')
-	.description('Run a test from a project.')
-	.action(main);
-
-// end with parse to parse through the input.txt
-program.parse(process.argv);
-
-// If program was called with no arguments or invalid arguments, show help.
-if (!program.args.length) {
-	// Show help by default
-	program.parse([process.argv[0], process.argv[1], '-h']);
-	process.exit(0);
-}
-//  else {
-// 	// Warn about invalid commands
-// 	let validCommands = program.commands.map(function(cmd){
-// 		return cmd.name;
-// 	});
-// 	let invalidCommands = program.args.filter(function(cmd){
-// 		// If command is executed, it will be an object and not a string
-// 		return (typeof cmd === 'string' && validCommands.indexOf(cmd) === -1);
-// 	});
-// 	if (invalidCommands.length) {
-// 		console.log('\n [ERROR] - Invalid command: "%s".\n See "--help" for a list of available commands.\n', invalidCommands.join(', '));
-// 	}
-// }
-=======
 // Calls the actual app
 const CLIApp = require("./src/cli-app");
-CLIApp();
->>>>>>> 1f822915
+CLIApp();