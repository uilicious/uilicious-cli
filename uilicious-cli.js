--- conflicted
+++ resolved
@@ -1053,11 +1053,7 @@
 function makeDir(directory, callback) {
 	return new Promise(function(good, bad) {
 		let testRun = new Date().toString();
-<<<<<<< HEAD
 		let testDirectory = directory + "/TestRun" + testRun;
-=======
-		let testDirectory = directory + "/TestRun " + testRun;
->>>>>>> 0cab60e8
 		fs.mkdir(testDirectory, function(err) {
 			if (err) {
 				throw err;
@@ -1083,7 +1079,6 @@
 		return;
 	}).then(callback);
 }
-
 
 //------------------------------------------------------------------------------------------
 //
